[metadata]
description = Industrial-strength Natural Language Processing (NLP) in Python
url = https://spacy.io
author = Explosion
author_email = contact@explosion.ai
license = MIT
long_description = file: README.md
long_description_content_type = text/markdown
classifiers =
    Development Status :: 5 - Production/Stable
    Environment :: Console
    Intended Audience :: Developers
    Intended Audience :: Science/Research
    License :: OSI Approved :: MIT License
    Operating System :: POSIX :: Linux
    Operating System :: MacOS :: MacOS X
    Operating System :: Microsoft :: Windows
    Programming Language :: Cython
    Programming Language :: Python :: 3
    Programming Language :: Python :: 3.6
    Programming Language :: Python :: 3.7
    Programming Language :: Python :: 3.8
    Topic :: Scientific/Engineering

[options]
zip_safe = false
include_package_data = true
scripts =
    bin/spacy
python_requires = >=3.6
setup_requires =
    wheel
    cython>=0.25
    numpy>=1.15.0
    # We also need our Cython packages here to compile against
    cymem>=2.0.2,<2.1.0
    preshed>=3.0.2,<3.1.0
    murmurhash>=0.28.0,<1.1.0
    thinc==8.0.0a0
install_requires =
    # Our libraries
    murmurhash>=0.28.0,<1.1.0
    cymem>=2.0.2,<2.1.0
    preshed>=3.0.2,<3.1.0
    thinc==8.0.0a0
    blis>=0.4.0,<0.5.0
    wasabi>=0.4.0,<1.1.0
<<<<<<< HEAD
    srsly>=2.0.0,<3.0.0
=======
    srsly>=1.0.1,<1.1.0
>>>>>>> c7e4fe9c
    catalogue>=0.0.7,<1.1.0
    ml_datasets
    # Third-party dependencies
    tqdm>=4.38.0,<5.0.0
    setuptools
    numpy>=1.15.0
    plac>=0.9.6,<1.2.0
    requests>=2.13.0,<3.0.0
    pydantic>=1.3.0,<2.0.0
    tqdm>=4.38.0,<5.0.0

[options.extras_require]
lookups =
    spacy_lookups_data>=0.0.5<0.2.0
cuda =
    cupy>=5.0.0b4
cuda80 =
    cupy-cuda80>=5.0.0b4
cuda90 =
    cupy-cuda90>=5.0.0b4
cuda91 =
    cupy-cuda91>=5.0.0b4
cuda92 =
    cupy-cuda92>=5.0.0b4
cuda100 =
    cupy-cuda100>=5.0.0b4
# Language tokenizers with external dependencies
ja =
    fugashi>=0.1.3
ko =
    natto-py==0.9.0
th =
    pythainlp>=2.0

[bdist_wheel]
universal = false

[sdist]
formats = gztar

[flake8]
ignore = E203, E266, E501, E731, W503
max-line-length = 80
select = B,C,E,F,W,T4,B9
exclude =
    .env,
    .git,
    __pycache__,
    _tokenizer_exceptions_list.py,
    spacy/__init__.py

[tool:pytest]
markers =
    slow<|MERGE_RESOLUTION|>--- conflicted
+++ resolved
@@ -45,11 +45,7 @@
     thinc==8.0.0a0
     blis>=0.4.0,<0.5.0
     wasabi>=0.4.0,<1.1.0
-<<<<<<< HEAD
     srsly>=2.0.0,<3.0.0
-=======
-    srsly>=1.0.1,<1.1.0
->>>>>>> c7e4fe9c
     catalogue>=0.0.7,<1.1.0
     ml_datasets
     # Third-party dependencies
