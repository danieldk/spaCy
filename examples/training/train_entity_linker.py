--- conflicted
+++ resolved
@@ -17,12 +17,7 @@
 import random
 from pathlib import Path
 
-<<<<<<< HEAD
-=======
-import srsly
->>>>>>> e6c4c1a5
 from spacy.vocab import Vocab
-
 import spacy
 from spacy.kb import KnowledgeBase
 from spacy.pipeline import EntityRuler
@@ -74,12 +69,14 @@
     print("Created blank 'en' model with vocab from '%s'" % vocab_path)
 
     # Add a sentencizer component. Alternatively, add a dependency parser for higher accuracy.
-    nlp.add_pipe(nlp.create_pipe('sentencizer'))
+    nlp.add_pipe(nlp.create_pipe("sentencizer"))
 
     # Add a custom component to recognize "Russ Cochran" as an entity for the example training data.
     # Note that in a realistic application, an actual NER algorithm should be used instead.
     ruler = EntityRuler(nlp)
-    patterns = [{"label": "PERSON", "pattern": [{"LOWER": "russ"}, {"LOWER": "cochran"}]}]
+    patterns = [
+        {"label": "PERSON", "pattern": [{"LOWER": "russ"}, {"LOWER": "cochran"}]}
+    ]
     ruler.add_patterns(patterns)
     nlp.add_pipe(ruler)
 
