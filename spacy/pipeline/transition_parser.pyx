--- conflicted
+++ resolved
@@ -8,83 +8,35 @@
 
 from itertools import islice
 
-from libc.stdlib cimport calloc, free
-from libc.string cimport memset
-from libcpp.vector cimport vector
-
 import contextlib
 import random
-<<<<<<< HEAD
-import warnings
-=======
->>>>>>> b0228d8e
 
 import numpy
 import numpy.random
 import srsly
-<<<<<<< HEAD
-from thinc.api import (
-    CupyOps,
-    NumpyOps,
-    Optimizer,
-    chain,
-    get_array_module,
-    get_ops,
-    set_dropout_rate,
-    softmax_activation,
-    use_ops,
-=======
+
 from thinc.api import CupyOps, NumpyOps, set_dropout_rate
-
-from ..ml.parser_model cimport (
-    ActivationsC,
-    SizesC,
-    WeightsC,
-    alloc_activations,
-    arg_max_if_valid,
-    cpu_log_loss,
-    free_activations,
-    get_c_sizes,
-    get_c_weights,
-    predict_states,
->>>>>>> b0228d8e
-)
-from thinc.legacy import LegacySequenceCategoricalCrossentropy
 from thinc.types import Floats2d, Ints1d
 
 from ..ml.tb_framework import TransitionModelInputs
 
 from ..tokens.doc cimport Doc
 from ._parser_internals cimport _beam_utils
-from ._parser_internals.search cimport Beam
 from ._parser_internals.stateclass cimport StateC, StateClass
 from .trainable_pipe cimport TrainablePipe
-
-from ._parser_internals import _beam_utils
 
 from ..typedefs cimport weight_t
 from ..vocab cimport Vocab
 from ._parser_internals.transition_system cimport Transition, TransitionSystem
 
 from .. import util
-<<<<<<< HEAD
-from ..errors import Errors, Warnings
+from ..errors import Errors
 from ..training import (
     validate_distillation_examples,
     validate_examples,
     validate_get_examples,
 )
-
-
-# TODO: Remove when we switch to Cython 3.
-cdef extern from "<algorithm>" namespace "std" nogil:
-    bint equal[InputIt1, InputIt2](InputIt1 first1, InputIt1 last1, InputIt2 first2) except +
-
-=======
-from ..errors import Errors
-from ..training import validate_examples, validate_get_examples
 from ._parser_internals import _beam_utils
->>>>>>> b0228d8e
 
 NUMPY_OPS = NumpyOps()
 
@@ -282,7 +234,7 @@
         losses (Optional[Dict[str, float]]): Optional record of loss during
             distillation.
         RETURNS: The updated losses dictionary.
-        
+
         DOCS: https://spacy.io/api/dependencyparser#distill
         """
         if teacher_pipe is None:
@@ -345,7 +297,7 @@
         student_scores: Scores representing the student model's predictions.
 
         RETURNS (Tuple[float, float]): The loss and the gradient.
-        
+
         DOCS: https://spacy.io/api/dependencyparser#get_teacher_student_loss
         """
 
@@ -431,51 +383,10 @@
 
     def beam_parse(self, docs, int beam_width, float drop=0., beam_density=0.):
         self._ensure_labels_are_added(docs)
-<<<<<<< HEAD
         with _change_attrs(self.model, beam_width=self.cfg["beam_width"], beam_density=self.cfg["beam_density"]):
             inputs = TransitionModelInputs(docs=docs, moves=self.moves)
             beams, _ = self.model.predict(inputs)
         return beams
-=======
-        batch = _beam_utils.BeamBatch(
-            self.moves,
-            self.moves.init_batch(docs),
-            None,
-            beam_width,
-            density=beam_density
-        )
-        model = self.model.predict(docs)
-        while not batch.is_done:
-            states = batch.get_unfinished_states()
-            if not states:
-                break
-            scores = model.predict(states)
-            batch.advance(scores)
-        model.clear_memory()
-        del model
-        return list(batch)
-
-    cdef void _parseC(
-        self, CBlas cblas, StateC** states, WeightsC weights, SizesC sizes
-    ) nogil:
-        cdef int i
-        cdef vector[StateC*] unfinished
-        cdef ActivationsC activations = alloc_activations(sizes)
-        while sizes.states >= 1:
-            predict_states(cblas, &activations, states, &weights, sizes)
-            # Validate actions, argmax, take action.
-            self.c_transition_batch(
-                states, activations.scores, sizes.classes, sizes.states
-            )
-            for i in range(sizes.states):
-                if not states[i].is_final():
-                    unfinished.push_back(states[i])
-            for i in range(unfinished.size()):
-                states[i] = unfinished[i]
-            sizes.states = unfinished.size()
-            unfinished.clear()
-        free_activations(&activations)
->>>>>>> b0228d8e
 
     def set_annotations(self, docs, states_or_beams):
         cdef StateClass state
@@ -486,43 +397,6 @@
             for hook in self.postprocesses:
                 hook(doc)
 
-<<<<<<< HEAD
-=======
-    def transition_states(self, states, float[:, ::1] scores):
-        cdef StateClass state
-        cdef float* c_scores = &scores[0, 0]
-        cdef vector[StateC*] c_states
-        for state in states:
-            c_states.push_back(state.c)
-        self.c_transition_batch(&c_states[0], c_scores, scores.shape[1], scores.shape[0])
-        return [state for state in states if not state.c.is_final()]
-
-    cdef void c_transition_batch(
-        self,
-        StateC** states,
-        const float* scores,
-        int nr_class,
-        int batch_size
-    ) nogil:
-        # n_moves should not be zero at this point, but make sure to avoid zero-length mem alloc
-        with gil:
-            assert self.moves.n_moves > 0, Errors.E924.format(name=self.name)
-        is_valid = <int*>calloc(self.moves.n_moves, sizeof(int))
-        cdef int i, guess
-        cdef Transition action
-        for i in range(batch_size):
-            self.moves.set_valid(is_valid, states[i])
-            guess = arg_max_if_valid(&scores[i*nr_class], is_valid, nr_class)
-            if guess == -1:
-                # This shouldn't happen, but it's hard to raise an error here,
-                # and we don't want to infinite loop. So, force to end state.
-                states[i].force_final()
-            else:
-                action = self.moves.c[guess]
-                action.do(states[i], action.label)
-        free(is_valid)
-
->>>>>>> b0228d8e
     def update(self, examples, *, drop=0., sgd=None, losses=None):
         if losses is None:
             losses = {}
@@ -551,32 +425,7 @@
                 max_length=max_moves
             )
         else:
-<<<<<<< HEAD
             init_states, gold_states, _ = self.moves.init_gold_batch(examples)
-=======
-            states, golds, _ = self.moves.init_gold_batch(examples)
-        if not states:
-            return losses
-        model, backprop_tok2vec = self.model.begin_update([eg.x for eg in examples])
-
-        states_golds = list(zip(states, golds))
-        n_moves = 0
-        while states_golds:
-            states, golds = zip(*states_golds)
-            scores, backprop = model.begin_update(states)
-            d_scores = self.get_batch_loss(states, golds, scores, losses)
-            # Note that the gradient isn't normalized by the batch size
-            # here, because our "samples" are really the states...But we
-            # can't normalize by the number of states either, as then we'd
-            # be getting smaller gradients for states in long sequences.
-            backprop(d_scores)
-            # Follow the predicted action
-            self.transition_states(states, scores)
-            states_golds = [(s, g) for (s, g) in zip(states, golds) if not s.is_final()]
-            if max_moves >= 1 and n_moves >= max_moves:
-                break
-            n_moves += 1
->>>>>>> b0228d8e
 
         inputs = TransitionModelInputs(docs=docs, moves=self.moves,
             max_moves=max_moves, states=[state.copy() for state in init_states])
@@ -694,72 +543,9 @@
 
         return losses
 
-<<<<<<< HEAD
     def update_beam(self, examples, *, beam_width,
             drop=0., sgd=None, losses=None, beam_density=0.0):
         raise NotImplementedError
-=======
-    def update_beam(
-        self,
-        examples,
-        *,
-        beam_width,
-        drop=0.,
-        sgd=None,
-        losses=None,
-        beam_density=0.0
-    ):
-        states, golds, _ = self.moves.init_gold_batch(examples)
-        if not states:
-            return losses
-        # Prepare the stepwise model, and get the callback for finishing the batch
-        model, backprop_tok2vec = self.model.begin_update(
-            [eg.predicted for eg in examples])
-        loss = _beam_utils.update_beam(
-            self.moves,
-            states,
-            golds,
-            model,
-            beam_width,
-            beam_density=beam_density,
-        )
-        losses[self.name] += loss
-        backprop_tok2vec(golds)
-        if sgd is not None:
-            self.finish_update(sgd)
-
-    def get_batch_loss(self, states, golds, float[:, ::1] scores, losses):
-        cdef StateClass state
-        cdef Pool mem = Pool()
-        cdef int i
-
-        # n_moves should not be zero at this point, but make sure to avoid zero-length mem alloc
-        assert self.moves.n_moves > 0, Errors.E924.format(name=self.name)
-
-        is_valid = <int*>mem.alloc(self.moves.n_moves, sizeof(int))
-        costs = <float*>mem.alloc(self.moves.n_moves, sizeof(float))
-        cdef np.ndarray d_scores = numpy.zeros(
-            (len(states), self.moves.n_moves), dtype='f', order='C'
-        )
-        c_d_scores = <float*>d_scores.data
-        unseen_classes = self.model.attrs["unseen_classes"]
-        for i, (state, gold) in enumerate(zip(states, golds)):
-            memset(is_valid, 0, self.moves.n_moves * sizeof(int))
-            memset(costs, 0, self.moves.n_moves * sizeof(float))
-            self.moves.set_costs(is_valid, costs, state.c, gold)
-            for j in range(self.moves.n_moves):
-                if costs[j] <= 0.0 and j in unseen_classes:
-                    unseen_classes.remove(j)
-            cpu_log_loss(
-                c_d_scores, costs, is_valid, &scores[i, 0], d_scores.shape[1]
-            )
-            c_d_scores += d_scores.shape[1]
-        # Note that we don't normalize this. See comment in update() for why.
-        if losses is not None:
-            losses.setdefault(self.name, 0.)
-            losses[self.name] += (d_scores**2).sum()
-        return d_scores
->>>>>>> b0228d8e
 
     def set_output(self, nO):
         self.model.attrs["resize_output"](self.model, nO)
