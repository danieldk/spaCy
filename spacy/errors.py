--- conflicted
+++ resolved
@@ -24,12 +24,9 @@
     for pipe in ["matcher", "entity_ruler"]:
         filter_warning("once", error_msg=Warnings.W036.format(name=pipe))
 
-<<<<<<< HEAD
-=======
     # warn once about lemmatizer without required POS
     filter_warning("once", error_msg="[W108]")
 
->>>>>>> 6b69b893
 
 def filter_warning(action: str, error_msg: str):
     """Customize how spaCy should handle a certain warning.
