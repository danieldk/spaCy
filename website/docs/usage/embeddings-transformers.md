---
title: Embeddings, Transformers and Transfer Learning
teaser: Using transformer embeddings like BERT in spaCy
menu:
  - ['Embedding Layers', 'embedding-layers']
  - ['Transformers', 'transformers']
  - ['Static Vectors', 'static-vectors']
  - ['Pretraining', 'pretraining']
next: /usage/training
---

spaCy supports a number of **transfer and multi-task learning** workflows that
can often help improve your pipeline's efficiency or accuracy. Transfer learning
refers to techniques such as word vector tables and language model pretraining.
These techniques can be used to import knowledge from raw text into your
pipeline, so that your models are able to generalize better from your annotated
examples.

You can convert **word vectors** from popular tools like
[FastText](https://fasttext.cc) and [Gensim](https://radimrehurek.com/gensim),
or you can load in any pretrained **transformer model** if you install
[`spacy-transformers`](https://github.com/explosion/spacy-transformers). You can
also do your own language model pretraining via the
[`spacy pretrain`](/api/cli#pretrain) command. You can even **share** your
transformer or other contextual embedding model across multiple components,
which can make long pipelines several times more efficient. To use transfer
learning, you'll need at least a few annotated examples for what you're trying
to predict. Otherwise, you could try using a "one-shot learning" approach using
[vectors and similarity](/usage/linguistic-features#vectors-similarity).

<Accordion title="What’s the difference between word vectors and language models?" id="vectors-vs-language-models">

The key difference between [word vectors](#word-vectors) and contextual language
models such as [transformers](#transformers) is that word vectors model
**lexical types**, rather than _tokens_. If you have a list of terms with no
context around them, a transformer model like BERT can't really help you. BERT
is designed to understand language **in context**, which isn't what you have. A
word vectors table will be a much better fit for your task. However, if you do
have words in context — whole sentences or paragraphs of running text — word
vectors will only provide a very rough approximation of what the text is about.

Word vectors are also very computationally efficient, as they map a word to a
vector with a single indexing operation. Word vectors are therefore useful as a
way to **improve the accuracy** of neural network models, especially models that
are small or have received little or no pretraining. In spaCy, word vector
tables are only used as **static features**. spaCy does not backpropagate
gradients to the pretrained word vectors table. The static vectors table is
usually used in combination with a smaller table of learned task-specific
embeddings.

</Accordion>

<Accordion title="When should I add word vectors to my model?">

Word vectors are not compatible with most [transformer models](#transformers),
but if you're training another type of NLP network, it's almost always worth
adding word vectors to your model. As well as improving your final accuracy,
word vectors often make experiments more consistent, as the accuracy you reach
will be less sensitive to how the network is randomly initialized. High variance
due to random chance can slow down your progress significantly, as you need to
run many experiments to filter the signal from the noise.

Word vector features need to be enabled prior to training, and the same word
vectors table will need to be available at runtime as well. You cannot add word
vector features once the model has already been trained, and you usually cannot
replace one word vectors table with another without causing a significant loss
of performance.

</Accordion>

## Shared embedding layers {#embedding-layers}

spaCy lets you share a single transformer or other token-to-vector ("tok2vec")
embedding layer between multiple components. You can even update the shared
layer, performing **multi-task learning**. Reusing the tok2vec layer between
components can make your pipeline run a lot faster and result in much smaller
models. However, it can make the pipeline less modular and make it more
difficult to swap components or retrain parts of the pipeline. Multi-task
learning can affect your accuracy (either positively or negatively), and may
require some retuning of your hyper-parameters.

![Pipeline components using a shared embedding component vs. independent embedding layers](../images/tok2vec.svg)

| Shared                                                                                      | Independent                                                             |
| ------------------------------------------------------------------------------------------- | ----------------------------------------------------------------------- |
| ✅ **smaller:** models only need to include a single copy of the embeddings                 | ❌ **larger:** models need to include the embeddings for each component |
| ✅ **faster:** embed the documents once for your whole pipeline                             | ❌ **slower:** rerun the embedding for each component                   |
| ❌ **less composable:** all components require the same embedding component in the pipeline | ✅ **modular:** components can be moved and swapped freely              |

You can share a single transformer or other tok2vec model between multiple
components by adding a [`Transformer`](/api/transformer) or
[`Tok2Vec`](/api/tok2vec) component near the start of your pipeline. Components
later in the pipeline can "connect" to it by including a **listener layer** like
[Tok2VecListener](/api/architectures#Tok2VecListener) within their model.

![Pipeline components listening to shared embedding component](../images/tok2vec-listener.svg)

At the beginning of training, the [`Tok2Vec`](/api/tok2vec) component will grab
a reference to the relevant listener layers in the rest of your pipeline. When
it processes a batch of documents, it will pass forward its predictions to the
listeners, allowing the listeners to **reuse the predictions** when they are
eventually called. A similar mechanism is used to pass gradients from the
listeners back to the model. The [`Transformer`](/api/transformer) component and
[TransformerListener](/api/architectures#TransformerListener) layer do the same
thing for transformer models, but the `Transformer` component will also save the
transformer outputs to the
[`Doc._.trf_data`](/api/transformer#custom_attributes) extension attribute,
giving you access to them after the pipeline has finished running.

### Example: Shared vs. independent config {#embedding-layers-config}

The [config system](/usage/training#config) lets you express model configuration
for both shared and independent embedding layers. The shared setup uses a single
[`Tok2Vec`](/api/tok2vec) component with the
[Tok2Vec](/api/architectures#Tok2Vec) architecture. All other components, like
the entity recognizer, use a
[Tok2VecListener](/api/architectures#Tok2VecListener) layer as their model's
`tok2vec` argument, which connects to the `tok2vec` component model.

```ini
### Shared {highlight="1-2,4-5,19-20"}
[components.tok2vec]
factory = "tok2vec"

[components.tok2vec.model]
@architectures = "spacy.Tok2Vec.v1"

[components.tok2vec.model.embed]
@architectures = "spacy.MultiHashEmbed.v1"

[components.tok2vec.model.encode]
@architectures = "spacy.MaxoutWindowEncoder.v1"

[components.ner]
factory = "ner"

[components.ner.model]
@architectures = "spacy.TransitionBasedParser.v1"

[components.ner.model.tok2vec]
@architectures = "spacy.Tok2VecListener.v1"
```

In the independent setup, the entity recognizer component defines its own
[Tok2Vec](/api/architectures#Tok2Vec) instance. Other components will do the
same. This makes them fully independent and doesn't require an upstream
[`Tok2Vec`](/api/tok2vec) component to be present in the pipeline.

```ini
### Independent {highlight="7-8"}
[components.ner]
factory = "ner"

[components.ner.model]
@architectures = "spacy.TransitionBasedParser.v1"

[components.ner.model.tok2vec]
@architectures = "spacy.Tok2Vec.v1"

[components.ner.model.tok2vec.embed]
@architectures = "spacy.MultiHashEmbed.v1"

[components.ner.model.tok2vec.encode]
@architectures = "spacy.MaxoutWindowEncoder.v1"
```

<!-- TODO: Once rehearsal is tested, mention it here. -->

## Using transformer models {#transformers}

Transformers are a family of neural network architectures that compute **dense,
context-sensitive representations** for the tokens in your documents. Downstream
models in your pipeline can then use these representations as input features to
**improve their predictions**. You can connect multiple components to a single
transformer model, with any or all of those components giving feedback to the
transformer to fine-tune it to your tasks. spaCy's transformer support
interoperates with [PyTorch](https://pytorch.org) and the
[HuggingFace `transformers`](https://huggingface.co/transformers/) library,
giving you access to thousands of pretrained models for your pipelines. There
are many [great guides](http://jalammar.github.io/illustrated-transformer/) to
transformer models, but for practical purposes, you can simply think of them as
drop-in replacements that let you achieve **higher accuracy** in exchange for
**higher training and runtime costs**.

### Setup and installation {#transformers-installation}

> #### System requirements
>
> We recommend an NVIDIA **GPU** with at least **10GB of memory** in order to
> work with transformer models. Make sure your GPU drivers are up to date and
> you have **CUDA v9+** installed.

> The exact requirements will depend on the transformer model. Training a
> transformer-based model without a GPU will be too slow for most practical
> purposes.
>
> Provisioning a new machine will require about **5GB** of data to be
> downloaded: 3GB CUDA runtime, 800MB PyTorch, 400MB CuPy, 500MB weights, 200MB
> spaCy and dependencies.

Once you have CUDA installed, you'll need to install two pip packages,
[`cupy`](https://docs.cupy.dev/en/stable/install.html) and
[`spacy-transformers`](https://github.com/explosion/spacy-transformers). `cupy`
is just like `numpy`, but for GPU. The best way to install it is to choose a
wheel that matches the version of CUDA you're using. You may also need to set
the `CUDA_PATH` environment variable if your CUDA runtime is installed in a
non-standard location. Putting it all together, if you had installed CUDA 10.2
in `/opt/nvidia/cuda`, you would run:

```bash
### Installation with CUDA
$ export CUDA_PATH="/opt/nvidia/cuda"
$ pip install cupy-cuda102
$ pip install spacy-transformers
```

### Runtime usage {#transformers-runtime}

Transformer models can be used as **drop-in replacements** for other types of
neural networks, so your spaCy pipeline can include them in a way that's
completely invisible to the user. Users will download, load and use the model in
the standard way, like any other spaCy pipeline. Instead of using the
transformers as subnetworks directly, you can also use them via the
[`Transformer`](/api/transformer) pipeline component.

![The processing pipeline with the transformer component](../images/pipeline_transformer.svg)

By default, the `Transformer` component sets the
[`Doc._.trf_data`](/api/transformer#custom_attributes) extension attribute,
which lets you access the transformers outputs at runtime.

<!-- TODO: update/confirm once we have final models trained -->

```cli
$ python -m spacy download en_core_trf_lg
```

```python
### Example
import spacy
from thinc.api import use_pytorch_for_gpu_memory, require_gpu

# Use the GPU, with memory allocations directed via PyTorch.
# This prevents out-of-memory errors that would otherwise occur from competing
# memory pools.
use_pytorch_for_gpu_memory()
require_gpu(0)

nlp = spacy.load("en_core_trf_lg")
for doc in nlp.pipe(["some text", "some other text"]):
    tokvecs = doc._.trf_data.tensors[-1]
```

You can customize how the [`Transformer`](/api/transformer) component sets
annotations onto the [`Doc`](/api/doc), by changing the `annotation_setter`.
This callback will be called with the raw input and output data for the whole
batch, along with the batch of `Doc` objects, allowing you to implement whatever
you need. The annotation setter is called with a batch of [`Doc`](/api/doc)
objects and a [`FullTransformerBatch`](/api/transformer#fulltransformerbatch)
containing the transformers data for the batch.

```python
def custom_annotation_setter(docs, trf_data):
    doc_data = list(trf_data.doc_data)
    for doc, data in zip(docs, doc_data):
        doc._.custom_attr = data

nlp = spacy.load("en_core_trf_lg")
nlp.get_pipe("transformer").annotation_setter = custom_annotation_setter
doc = nlp("This is a text")
assert isinstance(doc._.custom_attr, TransformerData)
print(doc._.custom_attr.tensors)
```

### Training usage {#transformers-training}

The recommended workflow for training is to use spaCy's
[config system](/usage/training#config), usually via the
[`spacy train`](/api/cli#train) command. The training config defines all
component settings and hyperparameters in one place and lets you describe a tree
of objects by referring to creation functions, including functions you register
yourself. For details on how to get started with training your own model, check
out the [training quickstart](/usage/training#quickstart).

<!-- TODO:
<Project id="en_core_trf_lg">

The easiest way to get started is to clone a transformers-based project
template. Swap in your data, edit the settings and hyperparameters and train,
evaluate, package and visualize your model.

</Project>
-->

The `[components]` section in the [`config.cfg`](/api/data-formats#config)
describes the pipeline components and the settings used to construct them,
including their model implementation. Here's a config snippet for the
[`Transformer`](/api/transformer) component, along with matching Python code. In
this case, the `[components.transformer]` block describes the `transformer`
component:

> #### Python equivalent
>
> ```python
> from spacy_transformers import Transformer, TransformerModel
> from spacy_transformers.annotation_setters import configure_trfdata_setter
> from spacy_transformers.span_getters import get_doc_spans
>
> trf = Transformer(
>     nlp.vocab,
>     TransformerModel(
>         "bert-base-cased",
>         get_spans=get_doc_spans,
>         tokenizer_config={"use_fast": True},
>     ),
>     annotation_setter=configure_trfdata_setter(),
>     max_batch_items=4096,
> )
> ```

```ini
### config.cfg (excerpt)
[components.transformer]
factory = "transformer"
max_batch_items = 4096

[components.transformer.model]
@architectures = "spacy-transformers.TransformerModel.v1"
name = "bert-base-cased"
tokenizer_config = {"use_fast": true}

[components.transformer.model.get_spans]
@span_getters = "doc_spans.v1"

[components.transformer.annotation_setter]
@annotation_setters = "spacy-transformers.trfdata_setter.v1"

```

The `[components.transformer.model]` block describes the `model` argument passed
to the transformer component. It's a Thinc
[`Model`](https://thinc.ai/docs/api-model) object that will be passed into the
component. Here, it references the function
[spacy-transformers.TransformerModel.v1](/api/architectures#TransformerModel)
registered in the [`architectures` registry](/api/top-level#registry). If a key
in a block starts with `@`, it's **resolved to a function** and all other
settings are passed to the function as arguments. In this case, `name`,
`tokenizer_config` and `get_spans`.

`get_spans` is a function that takes a batch of `Doc` objects and returns lists
of potentially overlapping `Span` objects to process by the transformer. Several
[built-in functions](/api/transformer#span_getters) are available – for example,
to process the whole document or individual sentences. When the config is
resolved, the function is created and passed into the model as an argument.

<Infobox variant="warning">

Remember that the `config.cfg` used for training should contain **no missing
values** and requires all settings to be defined. You don't want any hidden
defaults creeping in and changing your results! spaCy will tell you if settings
are missing, and you can run
[`spacy init fill-config`](/api/cli#init-fill-config) to automatically fill in
all defaults.

</Infobox>

### Customizing the settings {#transformers-training-custom-settings}

To change any of the settings, you can edit the `config.cfg` and re-run the
training. To change any of the functions, like the span getter, you can replace
the name of the referenced function – e.g. `@span_getters = "sent_spans.v1"` to
process sentences. You can also register your own functions using the
<<<<<<< HEAD
`span_getters` registry. For instance, the following custom function returns
`Span` objects following sentence boundaries, unless a sentence succeeds a
certain amount of tokens, in which case subsentences of at most `max_length`
tokens are returned.
=======
[`span_getters` registry](/api/top-level#registry). For instance, the following
custom function returns [`Span`](/api/span) objects following sentence
boundaries, unless a sentence succeeds a certain amount of tokens, in which case
subsentences of at most `max_length` tokens are returned.
>>>>>>> ec14744e

> #### config.cfg
>
> ```ini
> [components.transformer.model.get_spans]
> @span_getters = "custom_sent_spans"
> max_length = 25
> ```

```python
### code.py
import spacy_transformers

@spacy_transformers.registry.span_getters("custom_sent_spans")
def configure_custom_sent_spans(max_length: int):
    def get_custom_sent_spans(docs):
        spans = []
        for doc in docs:
            spans.append([])
            for sent in doc.sents:
                start = 0
                end = max_length
                while end <= len(sent):
                    spans[-1].append(sent[start:end])
                    start += max_length
                    end += max_length
                if start < len(sent):
                    spans[-1].append(sent[start:len(sent)])
        return spans

    return get_custom_sent_spans
```

To resolve the config during training, spaCy needs to know about your custom
function. You can make it available via the `--code` argument that can point to
a Python file. For more details on training with custom code, see the
[training documentation](/usage/training#custom-functions).

```cli
python -m spacy train ./config.cfg --code ./code.py
```

### Customizing the model implementations {#training-custom-model}

The [`Transformer`](/api/transformer) component expects a Thinc
[`Model`](https://thinc.ai/docs/api-model) object to be passed in as its `model`
argument. You're not limited to the implementation provided by
`spacy-transformers` – the only requirement is that your registered function
must return an object of type ~~Model[List[Doc], FullTransformerBatch]~~: that
is, a Thinc model that takes a list of [`Doc`](/api/doc) objects, and returns a
[`FullTransformerBatch`](/api/transformer#fulltransformerbatch) object with the
transformer data.

The same idea applies to task models that power the **downstream components**.
Most of spaCy's built-in model creation functions support a `tok2vec` argument,
which should be a Thinc layer of type ~~Model[List[Doc], List[Floats2d]]~~. This
is where we'll plug in our transformer model, using the
[TransformerListener](/api/architectures#TransformerListener) layer, which
sneakily delegates to the `Transformer` pipeline component.

```ini
### config.cfg (excerpt) {highlight="12"}
[components.ner]
factory = "ner"

[nlp.pipeline.ner.model]
@architectures = "spacy.TransitionBasedParser.v1"
nr_feature_tokens = 3
hidden_width = 128
maxout_pieces = 3
use_upper = false

[nlp.pipeline.ner.model.tok2vec]
@architectures = "spacy-transformers.TransformerListener.v1"
grad_factor = 1.0

[nlp.pipeline.ner.model.tok2vec.pooling]
@layers = "reduce_mean.v1"
```

The [TransformerListener](/api/architectures#TransformerListener) layer expects
a [pooling layer](https://thinc.ai/docs/api-layers#reduction-ops) as the
argument `pooling`, which needs to be of type ~~Model[Ragged, Floats2d]~~. This
layer determines how the vector for each spaCy token will be computed from the
zero or more source rows the token is aligned against. Here we use the
[`reduce_mean`](https://thinc.ai/docs/api-layers#reduce_mean) layer, which
averages the wordpiece rows. We could instead use
[`reduce_max`](https://thinc.ai/docs/api-layers#reduce_max), or a custom
function you write yourself.

You can have multiple components all listening to the same transformer model,
and all passing gradients back to it. By default, all of the gradients will be
**equally weighted**. You can control this with the `grad_factor` setting, which
lets you reweight the gradients from the different listeners. For instance,
setting `grad_factor = 0` would disable gradients from one of the listeners,
while `grad_factor = 2.0` would multiply them by 2. This is similar to having a
custom learning rate for each component. Instead of a constant, you can also
provide a schedule, allowing you to freeze the shared parameters at the start of
training.

## Static vectors {#static-vectors}

<!-- TODO: write -->

### Using word vectors in your models {#word-vectors-models}

Many neural network models are able to use word vector tables as additional
features, which sometimes results in significant improvements in accuracy.
spaCy's built-in embedding layer,
[MultiHashEmbed](/api/architectures#MultiHashEmbed), can be configured to use
word vector tables using the `also_use_static_vectors` flag. This setting is
also available on the [MultiHashEmbedCNN](/api/architectures#MultiHashEmbedCNN)
layer, which builds the default token-to-vector encoding architecture.

```ini
[tagger.model.tok2vec.embed]
@architectures = "spacy.MultiHashEmbed.v1"
width = 128
rows = 7000
also_embed_subwords = true
also_use_static_vectors = true
```

<Infobox title="How it works" emoji="💡">

The configuration system will look up the string `"spacy.MultiHashEmbed.v1"` in
the `architectures` [registry](/api/top-level#registry), and call the returned
object with the rest of the arguments from the block. This will result in a call
to the
[`MultiHashEmbed`](https://github.com/explosion/spacy/tree/develop/spacy/ml/models/tok2vec.py)
function, which will return a [Thinc](https://thinc.ai) model object with the
type signature ~~Model[List[Doc], List[Floats2d]]~~. Because the embedding layer
takes a list of `Doc` objects as input, it does not need to store a copy of the
vectors table. The vectors will be retrieved from the `Doc` objects that are
passed in, via the `doc.vocab.vectors` attribute. This part of the process is
handled by the [StaticVectors](/api/architectures#StaticVectors) layer.

</Infobox>

#### Creating a custom embedding layer {#custom-embedding-layer}

The [MultiHashEmbed](/api/architectures#StaticVectors) layer is spaCy's
recommended strategy for constructing initial word representations for your
neural network models, but you can also implement your own. You can register any
function to a string name, and then reference that function within your config
(see the [training docs](/usage/training) for more details). To try this out,
you can save the following little example to a new Python file:

```python
from spacy.ml.staticvectors import StaticVectors
from spacy.util import registry

print("I was imported!")

@registry.architectures("my_example.MyEmbedding.v1")
def MyEmbedding(output_width: int) -> Model[List[Doc], List[Floats2d]]:
    print("I was called!")
    return StaticVectors(nO=output_width)
```

If you pass the path to your file to the [`spacy train`](/api/cli#train) command
using the `--code` argument, your file will be imported, which means the
decorator registering the function will be run. Your function is now on equal
footing with any of spaCy's built-ins, so you can drop it in instead of any
other model with the same input and output signature. For instance, you could
use it in the tagger model as follows:

```ini
[tagger.model.tok2vec.embed]
@architectures = "my_example.MyEmbedding.v1"
output_width = 128
```

Now that you have a custom function wired into the network, you can start
implementing the logic you're interested in. For example, let's say you want to
try a relatively simple embedding strategy that makes use of static word
vectors, but combines them via summation with a smaller table of learned
embeddings.

```python
from thinc.api import add, chain, remap_ids, Embed, FeatureExtractor
from spacy.ml.staticvectors import StaticVectors
from spacy.util import registry

@registry.architectures("my_example.MyEmbedding.v1")
def MyCustomVectors(
    output_width: int,
    vector_width: int,
    embed_rows: int,
    key2row: Dict[int, int]
) -> Model[List[Doc], List[Floats2d]]:
    return add(
        StaticVectors(nO=output_width),
        chain(
           FeatureExtractor(["ORTH"]),
           remap_ids(key2row),
           Embed(nO=output_width, nV=embed_rows)
        )
    )
```

## Pretraining {#pretraining}

<!-- TODO: write -->

> #### Raw text format
>
> The raw text can be provided as JSONL (newline-delimited JSON) with a key
> `"text"` per entry. This allows the data to be read in line by line, while
> also allowing you to include newlines in the texts.
>
> ```json
> {"text": "Can I ask where you work now and what you do, and if you enjoy it?"}
> {"text": "They may just pull out of the Seattle market completely, at least until they have autonomous vehicles."}
> ```

```cli
$ python -m spacy init fill-config config.cfg config_pretrain.cfg --pretraining
```

```cli
$ python -m spacy pretrain raw_text.jsonl /output config_pretrain.cfg
```<|MERGE_RESOLUTION|>--- conflicted
+++ resolved
@@ -225,7 +225,7 @@
 
 ![The processing pipeline with the transformer component](../images/pipeline_transformer.svg)
 
-By default, the `Transformer` component sets the
+The `Transformer` component sets the
 [`Doc._.trf_data`](/api/transformer#custom_attributes) extension attribute,
 which lets you access the transformers outputs at runtime.
 
@@ -251,8 +251,8 @@
     tokvecs = doc._.trf_data.tensors[-1]
 ```
 
-You can customize how the [`Transformer`](/api/transformer) component sets
-annotations onto the [`Doc`](/api/doc), by changing the `annotation_setter`.
+You can also customize how the [`Transformer`](/api/transformer) component sets
+annotations onto the [`Doc`](/api/doc), by customizing the `annotation_setter`.
 This callback will be called with the raw input and output data for the whole
 batch, along with the batch of `Doc` objects, allowing you to implement whatever
 you need. The annotation setter is called with a batch of [`Doc`](/api/doc)
@@ -303,7 +303,7 @@
 >
 > ```python
 > from spacy_transformers import Transformer, TransformerModel
-> from spacy_transformers.annotation_setters import configure_trfdata_setter
+> from spacy_transformers.annotation_setters import null_annotation_setter
 > from spacy_transformers.span_getters import get_doc_spans
 >
 > trf = Transformer(
@@ -313,7 +313,7 @@
 >         get_spans=get_doc_spans,
 >         tokenizer_config={"use_fast": True},
 >     ),
->     annotation_setter=configure_trfdata_setter(),
+>     annotation_setter=null_annotation_setter,
 >     max_batch_items=4096,
 > )
 > ```
@@ -333,7 +333,7 @@
 @span_getters = "doc_spans.v1"
 
 [components.transformer.annotation_setter]
-@annotation_setters = "spacy-transformers.trfdata_setter.v1"
+@annotation_setters = "spacy-transformers.null_annotation_setter.v1"
 
 ```
 
@@ -370,17 +370,10 @@
 training. To change any of the functions, like the span getter, you can replace
 the name of the referenced function – e.g. `@span_getters = "sent_spans.v1"` to
 process sentences. You can also register your own functions using the
-<<<<<<< HEAD
-`span_getters` registry. For instance, the following custom function returns
-`Span` objects following sentence boundaries, unless a sentence succeeds a
-certain amount of tokens, in which case subsentences of at most `max_length`
-tokens are returned.
-=======
-[`span_getters` registry](/api/top-level#registry). For instance, the following
-custom function returns [`Span`](/api/span) objects following sentence
-boundaries, unless a sentence succeeds a certain amount of tokens, in which case
+[`span_getters` registry](/api/top-level#registry). For instance, the following 
+custom function returns [`Span`](/api/span) objects following sentence 
+boundaries, unless a sentence succeeds a certain amount of tokens, in which case 
 subsentences of at most `max_length` tokens are returned.
->>>>>>> ec14744e
 
 > #### config.cfg
 >
