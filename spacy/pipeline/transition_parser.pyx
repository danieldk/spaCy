--- conflicted
+++ resolved
@@ -253,7 +253,6 @@
             )
 
     def greedy_parse(self, docs, drop=0.):
-<<<<<<< HEAD
         set_dropout_rate(self.model, drop)
         # This is pretty dirty, but the NER can resize itself in init_batch,
         # if labels are missing. We therefore have to check whether we need to
@@ -264,67 +263,6 @@
 
     def beam_parse(self, docs, int beam_width, float drop=0., beam_density=0.):
         raise NotImplementedError
-=======
-        cdef vector[StateC*] states
-        cdef StateClass state
-        self._ensure_labels_are_added(docs)
-        set_dropout_rate(self.model, drop)
-        batch = self.moves.init_batch(docs)
-        model = self.model.predict(docs)
-        weights = get_c_weights(model)
-        for state in batch:
-            if not state.is_final():
-                states.push_back(state.c)
-        sizes = get_c_sizes(model, states.size())
-        with nogil:
-            self._parseC(&states[0],
-                weights, sizes)
-        model.clear_memory()
-        del model
-        return batch
-
-    def beam_parse(self, docs, int beam_width, float drop=0., beam_density=0.):
-        cdef Beam beam
-        cdef Doc doc
-        self._ensure_labels_are_added(docs)
-        batch = _beam_utils.BeamBatch(
-            self.moves,
-            self.moves.init_batch(docs),
-            None,
-            beam_width,
-            density=beam_density
-        )
-        model = self.model.predict(docs)
-        while not batch.is_done:
-            states = batch.get_unfinished_states()
-            if not states:
-                break
-            scores = model.predict(states)
-            batch.advance(scores)
-        model.clear_memory()
-        del model
-        return list(batch)
-
-    cdef void _parseC(self, StateC** states,
-            WeightsC weights, SizesC sizes) nogil:
-        cdef int i, j
-        cdef vector[StateC*] unfinished
-        cdef ActivationsC activations = alloc_activations(sizes)
-        while sizes.states >= 1:
-            predict_states(&activations,
-                states, &weights, sizes)
-            # Validate actions, argmax, take action.
-            self.c_transition_batch(states,
-                activations.scores, sizes.classes, sizes.states)
-            for i in range(sizes.states):
-                if not states[i].is_final():
-                    unfinished.push_back(states[i])
-            for i in range(unfinished.size()):
-                states[i] = unfinished[i]
-            sizes.states = unfinished.size()
-            unfinished.clear()
-        free_activations(&activations)
->>>>>>> 006df1ae
 
     def set_annotations(self, docs, states_or_beams):
         cdef StateClass state
@@ -347,11 +285,8 @@
         )
         for multitask in self._multitasks:
             multitask.update(examples, drop=drop, sgd=sgd)
-<<<<<<< HEAD
         # We need to take care to act on the whole batch, because we might be
         # getting vectors via a listener.
-=======
->>>>>>> 006df1ae
         n_examples = len([eg for eg in examples if self.moves.has_gold(eg)])
         if n_examples == 0:
             return losses
@@ -364,10 +299,7 @@
         backprop_scores((states, d_scores))
         if sgd not in (None, False):
             self.finish_update(sgd)
-<<<<<<< HEAD
         losses[self.name] += (d_scores**2).sum()
-=======
->>>>>>> 006df1ae
         # Ugh, this is annoying. If we're working on GPU, we want to free the
         # memory ASAP. It seems that Python doesn't necessarily get around to
         # removing these in time if we don't explicitly delete? It's confusing.
