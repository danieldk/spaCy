from typing import cast
import pytest
from numpy.testing import assert_equal
from spacy.attrs import TAG

from spacy import util
from spacy.training import Example
from spacy.lang.en import English
from spacy.language import Language
from spacy.pipeline import TrainablePipe
from thinc.api import compounding

from ..util import make_tempdir


@pytest.mark.issue(4348)
def test_issue4348():
    """Test that training the tagger with empty data, doesn't throw errors"""
    nlp = English()
    example = Example.from_dict(nlp.make_doc(""), {"tags": []})
    TRAIN_DATA = [example, example]
    tagger = nlp.add_pipe("tagger")
    tagger.add_label("A")
    optimizer = nlp.initialize()
    for i in range(5):
        losses = {}
        batches = util.minibatch(TRAIN_DATA, size=compounding(4.0, 32.0, 1.001))
        for batch in batches:
            nlp.update(batch, sgd=optimizer, losses=losses)


def test_label_types():
    nlp = Language()
    tagger = nlp.add_pipe("tagger")
    tagger.add_label("A")
    with pytest.raises(ValueError):
        tagger.add_label(9)


def test_tagger_initialize_tag_map():
    """Test that Tagger.initialize() without gold tuples does not clobber
    the tag map."""
    nlp = Language()
    tagger = nlp.add_pipe("tagger")
    orig_tag_count = len(tagger.labels)
    tagger.add_label("A")
    nlp.initialize()
    assert orig_tag_count + 1 == len(nlp.get_pipe("tagger").labels)


TAGS = ("N", "V", "J")

TRAIN_DATA = [
    ("I like green eggs", {"tags": ["N", "V", "J", "N"]}),
    ("Eat blue ham", {"tags": ["V", "J", "N"]}),
]

PARTIAL_DATA = [
    # partial annotation
    ("I like green eggs", {"tags": ["", "V", "J", ""]}),
    # misaligned partial annotation
    (
        "He hates green eggs",
        {
            "words": ["He", "hate", "s", "green", "eggs"],
            "tags": ["", "V", "S", "J", ""],
        },
    ),
]


def test_no_label():
    nlp = Language()
    nlp.add_pipe("tagger")
    with pytest.raises(ValueError):
        nlp.initialize()


def test_no_resize():
    nlp = Language()
    tagger = nlp.add_pipe("tagger")
    tagger.add_label("N")
    tagger.add_label("V")
    assert tagger.labels == ("N", "V")
    nlp.initialize()
    assert tagger.model.get_dim("nO") == 2
    # this throws an error because the tagger can't be resized after initialization
    with pytest.raises(ValueError):
        tagger.add_label("J")


def test_implicit_label():
    nlp = Language()
    nlp.add_pipe("tagger")
    train_examples = []
    for t in TRAIN_DATA:
        train_examples.append(Example.from_dict(nlp.make_doc(t[0]), t[1]))
    nlp.initialize(get_examples=lambda: train_examples)


def test_initialize_examples():
    nlp = Language()
    tagger = nlp.add_pipe("tagger")
    train_examples = []
    for tag in TAGS:
        tagger.add_label(tag)
    for t in TRAIN_DATA:
        train_examples.append(Example.from_dict(nlp.make_doc(t[0]), t[1]))
    # you shouldn't really call this more than once, but for testing it should be fine
    nlp.initialize()
    nlp.initialize(get_examples=lambda: train_examples)
    with pytest.raises(TypeError):
        nlp.initialize(get_examples=lambda: None)
    with pytest.raises(TypeError):
        nlp.initialize(get_examples=lambda: train_examples[0])
    with pytest.raises(TypeError):
        nlp.initialize(get_examples=lambda: [])
    with pytest.raises(TypeError):
        nlp.initialize(get_examples=train_examples)


def test_no_data():
    # Test that the tagger provides a nice error when there's no tagging data / labels
    TEXTCAT_DATA = [
        ("I'm so happy.", {"cats": {"POSITIVE": 1.0, "NEGATIVE": 0.0}}),
        ("I'm so angry", {"cats": {"POSITIVE": 0.0, "NEGATIVE": 1.0}}),
    ]
    nlp = English()
    nlp.add_pipe("tagger")
    nlp.add_pipe("textcat")
    train_examples = []
    for t in TEXTCAT_DATA:
        train_examples.append(Example.from_dict(nlp.make_doc(t[0]), t[1]))
    with pytest.raises(ValueError):
        nlp.initialize(get_examples=lambda: train_examples)


def test_incomplete_data():
    # Test that the tagger works with incomplete information
    nlp = English()
    nlp.add_pipe("tagger")
    train_examples = []
    for t in PARTIAL_DATA:
        train_examples.append(Example.from_dict(nlp.make_doc(t[0]), t[1]))
    optimizer = nlp.initialize(get_examples=lambda: train_examples)
    for i in range(50):
        losses = {}
        nlp.update(train_examples, sgd=optimizer, losses=losses)
    assert losses["tagger"] < 0.00001

    # test the trained model
    test_text = "I like blue eggs"
    doc = nlp(test_text)
    assert doc[1].tag_ == "V"
    assert doc[2].tag_ == "J"


def test_overfitting_IO():
    # Simple test to try and quickly overfit the tagger - ensuring the ML models work correctly
    nlp = English()
    tagger = nlp.add_pipe("tagger")
    train_examples = []
    for t in TRAIN_DATA:
        train_examples.append(Example.from_dict(nlp.make_doc(t[0]), t[1]))
    optimizer = nlp.initialize(get_examples=lambda: train_examples)
    assert tagger.model.get_dim("nO") == len(TAGS)

    for i in range(50):
        losses = {}
        nlp.update(train_examples, sgd=optimizer, losses=losses)
    assert losses["tagger"] < 0.00001

    # test the trained model
    test_text = "I like blue eggs"
    doc = nlp(test_text)
    assert doc[0].tag_ == "N"
    assert doc[1].tag_ == "V"
    assert doc[2].tag_ == "J"
    assert doc[3].tag_ == "N"

    # Also test the results are still the same after IO
    with make_tempdir() as tmp_dir:
        nlp.to_disk(tmp_dir)
        nlp2 = util.load_model_from_path(tmp_dir)
        doc2 = nlp2(test_text)
        assert doc2[0].tag_ == "N"
        assert doc2[1].tag_ == "V"
        assert doc2[2].tag_ == "J"
        assert doc2[3].tag_ == "N"

    # Make sure that running pipe twice, or comparing to call, always amounts to the same predictions
    texts = [
        "Just a sentence.",
        "I like green eggs.",
        "Here is another one.",
        "I eat ham.",
    ]
    batch_deps_1 = [doc.to_array([TAG]) for doc in nlp.pipe(texts)]
    batch_deps_2 = [doc.to_array([TAG]) for doc in nlp.pipe(texts)]
    no_batch_deps = [doc.to_array([TAG]) for doc in [nlp(text) for text in texts]]
    assert_equal(batch_deps_1, batch_deps_2)
    assert_equal(batch_deps_1, no_batch_deps)

    # Try to unlearn the first 'N' tag with negative annotation
    neg_ex = Example.from_dict(nlp.make_doc(test_text), {"tags": ["!N", "V", "J", "N"]})

    for i in range(20):
        losses = {}
        nlp.update([neg_ex], sgd=optimizer, losses=losses)

    # test the "untrained" tag
    doc3 = nlp(test_text)
    assert doc3[0].tag_ != "N"


<<<<<<< HEAD
def test_distill():
    teacher = English()
    teacher_tagger = teacher.add_pipe("tagger")
    train_examples = []
    for t in TRAIN_DATA:
        train_examples.append(Example.from_dict(teacher.make_doc(t[0]), t[1]))

    optimizer = teacher.initialize(get_examples=lambda: train_examples)

    for i in range(50):
        losses = {}
        teacher.update(train_examples, sgd=optimizer, losses=losses)
    assert losses["tagger"] < 0.00001

    student = English()
    student_tagger = student.add_pipe("tagger")
    student_tagger.min_tree_freq = 1
    student_tagger.initialize(
        get_examples=lambda: train_examples, labels=teacher_tagger.label_data
    )

    docs = [eg.predicted for eg in train_examples]

    for i in range(50):
        losses = {}
        student_tagger.distill(teacher_tagger, docs, docs, sgd=optimizer, losses=losses)
    assert losses["tagger"] < 0.00001

    test_text = "I like blue eggs"
    doc = student(test_text)
    assert doc[0].tag_ == "N"
    assert doc[1].tag_ == "V"
    assert doc[2].tag_ == "J"
    assert doc[3].tag_ == "N"
=======
def test_save_activations():
    # Test if activations are correctly added to Doc when requested.
    nlp = English()
    tagger = cast(TrainablePipe, nlp.add_pipe("tagger"))
    train_examples = []
    for t in TRAIN_DATA:
        train_examples.append(Example.from_dict(nlp.make_doc(t[0]), t[1]))
    nlp.initialize(get_examples=lambda: train_examples)

    doc = nlp("This is a test.")
    assert "tagger" not in doc.activations

    tagger.save_activations = True
    doc = nlp("This is a test.")
    assert "tagger" in doc.activations
    assert set(doc.activations["tagger"].keys()) == {"label_ids", "probabilities"}
    assert doc.activations["tagger"]["probabilities"].shape == (5, len(TAGS))
    assert doc.activations["tagger"]["label_ids"].shape == (5,)
>>>>>>> 207565a7


def test_tagger_requires_labels():
    nlp = English()
    nlp.add_pipe("tagger")
    with pytest.raises(ValueError):
        nlp.initialize()<|MERGE_RESOLUTION|>--- conflicted
+++ resolved
@@ -213,7 +213,6 @@
     assert doc3[0].tag_ != "N"
 
 
-<<<<<<< HEAD
 def test_distill():
     teacher = English()
     teacher_tagger = teacher.add_pipe("tagger")
@@ -248,7 +247,8 @@
     assert doc[1].tag_ == "V"
     assert doc[2].tag_ == "J"
     assert doc[3].tag_ == "N"
-=======
+
+
 def test_save_activations():
     # Test if activations are correctly added to Doc when requested.
     nlp = English()
@@ -267,7 +267,6 @@
     assert set(doc.activations["tagger"].keys()) == {"label_ids", "probabilities"}
     assert doc.activations["tagger"]["probabilities"].shape == (5, len(TAGS))
     assert doc.activations["tagger"]["label_ids"].shape == (5,)
->>>>>>> 207565a7
 
 
 def test_tagger_requires_labels():
