from .stop_words import STOP_WORDS
<<<<<<< HEAD

from ..tokenizer_exceptions import BASE_EXCEPTIONS
from .lex_attrs import LEX_ATTRS
=======
>>>>>>> 0426ba17
from ...language import Language


class HebrewDefaults(Language.Defaults):
<<<<<<< HEAD
    lex_attr_getters = dict(Language.Defaults.lex_attr_getters)
    lex_attr_getters.update(LEX_ATTRS)
    lex_attr_getters[LANG] = lambda text: "he"
    tokenizer_exceptions = update_exc(BASE_EXCEPTIONS)
=======
>>>>>>> 0426ba17
    stop_words = STOP_WORDS
    writing_system = {"direction": "rtl", "has_case": False, "has_letters": True}


class Hebrew(Language):
    lang = "he"
    Defaults = HebrewDefaults


__all__ = ["Hebrew"]<|MERGE_RESOLUTION|>--- conflicted
+++ resolved
@@ -1,22 +1,11 @@
 from .stop_words import STOP_WORDS
-<<<<<<< HEAD
-
-from ..tokenizer_exceptions import BASE_EXCEPTIONS
 from .lex_attrs import LEX_ATTRS
-=======
->>>>>>> 0426ba17
 from ...language import Language
 
 
 class HebrewDefaults(Language.Defaults):
-<<<<<<< HEAD
-    lex_attr_getters = dict(Language.Defaults.lex_attr_getters)
-    lex_attr_getters.update(LEX_ATTRS)
-    lex_attr_getters[LANG] = lambda text: "he"
-    tokenizer_exceptions = update_exc(BASE_EXCEPTIONS)
-=======
->>>>>>> 0426ba17
     stop_words = STOP_WORDS
+    lex_attr_getters = LEX_ATTRS
     writing_system = {"direction": "rtl", "has_case": False, "has_letters": True}
 
 
