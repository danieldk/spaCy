from typing import cast
import pickle
import pytest
from hypothesis import given
import hypothesis.strategies as st
from spacy import util
from spacy.lang.en import English
from spacy.language import Language
from spacy.pipeline._edit_tree_internals.edit_trees import EditTrees
from spacy.pipeline.trainable_pipe import TrainablePipe
from spacy.training import Example
from spacy.strings import StringStore
from spacy.util import make_tempdir


TRAIN_DATA = [
    ("She likes green eggs", {"lemmas": ["she", "like", "green", "egg"]}),
    ("Eat blue ham", {"lemmas": ["eat", "blue", "ham"]}),
]

PARTIAL_DATA = [
    # partial annotation
    ("She likes green eggs", {"lemmas": ["", "like", "green", ""]}),
    # misaligned partial annotation
    (
        "He hates green eggs",
        {
            "words": ["He", "hat", "es", "green", "eggs"],
            "lemmas": ["", "hat", "e", "green", ""],
        },
    ),
]


def test_initialize_examples():
    nlp = Language()
    lemmatizer = nlp.add_pipe("trainable_lemmatizer")
    train_examples = []
    for t in TRAIN_DATA:
        train_examples.append(Example.from_dict(nlp.make_doc(t[0]), t[1]))
    # you shouldn't really call this more than once, but for testing it should be fine
    nlp.initialize(get_examples=lambda: train_examples)
    with pytest.raises(TypeError):
        nlp.initialize(get_examples=lambda: None)
    with pytest.raises(TypeError):
        nlp.initialize(get_examples=lambda: train_examples[0])
    with pytest.raises(TypeError):
        nlp.initialize(get_examples=lambda: [])
    with pytest.raises(TypeError):
        nlp.initialize(get_examples=train_examples)


def test_initialize_from_labels():
    nlp = Language()
    lemmatizer = nlp.add_pipe("trainable_lemmatizer")
    lemmatizer.min_tree_freq = 1
    train_examples = []
    for t in TRAIN_DATA:
        train_examples.append(Example.from_dict(nlp.make_doc(t[0]), t[1]))
    nlp.initialize(get_examples=lambda: train_examples)

    nlp2 = Language()
    lemmatizer2 = nlp2.add_pipe("trainable_lemmatizer")
    lemmatizer2.initialize(
        # We want to check that the strings in replacement nodes are
        # added to the string store. Avoid that they get added through
        # the examples.
        get_examples=lambda: train_examples[:1],
        labels=lemmatizer.label_data,
    )
    assert lemmatizer2.tree2label == {1: 0, 3: 1, 4: 2, 6: 3}
    assert lemmatizer2.label_data == {
        "trees": [
            {"orig": "S", "subst": "s"},
            {
                "prefix_len": 1,
                "suffix_len": 0,
                "prefix_tree": 0,
                "suffix_tree": 4294967295,
            },
            {"orig": "s", "subst": ""},
            {
                "prefix_len": 0,
                "suffix_len": 1,
                "prefix_tree": 4294967295,
                "suffix_tree": 2,
            },
            {
                "prefix_len": 0,
                "suffix_len": 0,
                "prefix_tree": 4294967295,
                "suffix_tree": 4294967295,
            },
            {"orig": "E", "subst": "e"},
            {
                "prefix_len": 1,
                "suffix_len": 0,
                "prefix_tree": 5,
                "suffix_tree": 4294967295,
            },
        ],
        "labels": (1, 3, 4, 6),
    }


def test_no_data():
    # Test that the lemmatizer provides a nice error when there's no tagging data / labels
    TEXTCAT_DATA = [
        ("I'm so happy.", {"cats": {"POSITIVE": 1.0, "NEGATIVE": 0.0}}),
        ("I'm so angry", {"cats": {"POSITIVE": 0.0, "NEGATIVE": 1.0}}),
    ]
    nlp = English()
    nlp.add_pipe("trainable_lemmatizer")
    nlp.add_pipe("textcat")

    train_examples = []
    for t in TEXTCAT_DATA:
        train_examples.append(Example.from_dict(nlp.make_doc(t[0]), t[1]))

    with pytest.raises(ValueError):
        nlp.initialize(get_examples=lambda: train_examples)


def test_incomplete_data():
    # Test that the lemmatizer works with incomplete information
    nlp = English()
    lemmatizer = nlp.add_pipe("trainable_lemmatizer")
    lemmatizer.min_tree_freq = 1
    train_examples = []
    for t in PARTIAL_DATA:
        train_examples.append(Example.from_dict(nlp.make_doc(t[0]), t[1]))
    optimizer = nlp.initialize(get_examples=lambda: train_examples)
    for i in range(50):
        losses = {}
        nlp.update(train_examples, sgd=optimizer, losses=losses)
    assert losses["trainable_lemmatizer"] < 0.00001

    # test the trained model
    test_text = "She likes blue eggs"
    doc = nlp(test_text)
    assert doc[1].lemma_ == "like"
    assert doc[2].lemma_ == "blue"


def test_overfitting_IO():
    nlp = English()
    lemmatizer = nlp.add_pipe("trainable_lemmatizer")
    lemmatizer.min_tree_freq = 1
    train_examples = []
    for t in TRAIN_DATA:
        train_examples.append(Example.from_dict(nlp.make_doc(t[0]), t[1]))

    optimizer = nlp.initialize(get_examples=lambda: train_examples)

    for i in range(50):
        losses = {}
        nlp.update(train_examples, sgd=optimizer, losses=losses)
    assert losses["trainable_lemmatizer"] < 0.00001

    test_text = "She likes blue eggs"
    doc = nlp(test_text)
    assert doc[0].lemma_ == "she"
    assert doc[1].lemma_ == "like"
    assert doc[2].lemma_ == "blue"
    assert doc[3].lemma_ == "egg"

    # Check model after a {to,from}_disk roundtrip
    with util.make_tempdir() as tmp_dir:
        nlp.to_disk(tmp_dir)
        nlp2 = util.load_model_from_path(tmp_dir)
        doc2 = nlp2(test_text)
        assert doc2[0].lemma_ == "she"
        assert doc2[1].lemma_ == "like"
        assert doc2[2].lemma_ == "blue"
        assert doc2[3].lemma_ == "egg"

    # Check model after a {to,from}_bytes roundtrip
    nlp_bytes = nlp.to_bytes()
    nlp3 = English()
    nlp3.add_pipe("trainable_lemmatizer")
    nlp3.from_bytes(nlp_bytes)
    doc3 = nlp3(test_text)
    assert doc3[0].lemma_ == "she"
    assert doc3[1].lemma_ == "like"
    assert doc3[2].lemma_ == "blue"
    assert doc3[3].lemma_ == "egg"

    # Check model after a pickle roundtrip.
    nlp_bytes = pickle.dumps(nlp)
    nlp4 = pickle.loads(nlp_bytes)
    doc4 = nlp4(test_text)
    assert doc4[0].lemma_ == "she"
    assert doc4[1].lemma_ == "like"
    assert doc4[2].lemma_ == "blue"
    assert doc4[3].lemma_ == "egg"


<<<<<<< HEAD
=======
def test_is_distillable():
    nlp = English()
    lemmatizer = nlp.add_pipe("trainable_lemmatizer")
    assert lemmatizer.is_distillable


>>>>>>> 5e297aa2
def test_distill():
    teacher = English()
    teacher_lemmatizer = teacher.add_pipe("trainable_lemmatizer")
    teacher_lemmatizer.min_tree_freq = 1
    train_examples = []
    for t in TRAIN_DATA:
        train_examples.append(Example.from_dict(teacher.make_doc(t[0]), t[1]))

    optimizer = teacher.initialize(get_examples=lambda: train_examples)

    for i in range(50):
        losses = {}
        teacher.update(train_examples, sgd=optimizer, losses=losses)
    assert losses["trainable_lemmatizer"] < 0.00001

    student = English()
    student_lemmatizer = student.add_pipe("trainable_lemmatizer")
    student_lemmatizer.min_tree_freq = 1
    student_lemmatizer.initialize(
        get_examples=lambda: train_examples, labels=teacher_lemmatizer.label_data
    )

<<<<<<< HEAD
    docs = [eg.predicted for eg in train_examples]
=======
    distill_examples = [
        Example.from_dict(teacher.make_doc(t[0]), {}) for t in TRAIN_DATA
    ]
>>>>>>> 5e297aa2

    for i in range(50):
        losses = {}
        student_lemmatizer.distill(
<<<<<<< HEAD
            teacher_lemmatizer, docs, docs, sgd=optimizer, losses=losses
=======
            teacher_lemmatizer, distill_examples, sgd=optimizer, losses=losses
>>>>>>> 5e297aa2
        )
    assert losses["trainable_lemmatizer"] < 0.00001

    test_text = "She likes blue eggs"
    doc = student(test_text)
    assert doc[0].lemma_ == "she"
    assert doc[1].lemma_ == "like"
    assert doc[2].lemma_ == "blue"
    assert doc[3].lemma_ == "egg"


def test_lemmatizer_requires_labels():
    nlp = English()
    nlp.add_pipe("trainable_lemmatizer")
    with pytest.raises(ValueError):
        nlp.initialize()


def test_lemmatizer_label_data():
    nlp = English()
    lemmatizer = nlp.add_pipe("trainable_lemmatizer")
    lemmatizer.min_tree_freq = 1
    train_examples = []
    for t in TRAIN_DATA:
        train_examples.append(Example.from_dict(nlp.make_doc(t[0]), t[1]))

    nlp.initialize(get_examples=lambda: train_examples)

    nlp2 = English()
    lemmatizer2 = nlp2.add_pipe("trainable_lemmatizer")
    lemmatizer2.initialize(
        get_examples=lambda: train_examples, labels=lemmatizer.label_data
    )

    # Verify that the labels and trees are the same.
    assert lemmatizer.labels == lemmatizer2.labels
    assert lemmatizer.trees.to_bytes() == lemmatizer2.trees.to_bytes()


def test_dutch():
    strings = StringStore()
    trees = EditTrees(strings)
    tree = trees.add("deelt", "delen")
    assert trees.tree_to_str(tree) == "(m 0 3 () (m 0 2 (s '' 'l') (s 'lt' 'n')))"

    tree = trees.add("gedeeld", "delen")
    assert (
        trees.tree_to_str(tree) == "(m 2 3 (s 'ge' '') (m 0 2 (s '' 'l') (s 'ld' 'n')))"
    )


def test_from_to_bytes():
    strings = StringStore()
    trees = EditTrees(strings)
    trees.add("deelt", "delen")
    trees.add("gedeeld", "delen")

    b = trees.to_bytes()

    trees2 = EditTrees(strings)
    trees2.from_bytes(b)

    # Verify that the nodes did not change.
    assert len(trees) == len(trees2)
    for i in range(len(trees)):
        assert trees.tree_to_str(i) == trees2.tree_to_str(i)

    # Reinserting the same trees should not add new nodes.
    trees2.add("deelt", "delen")
    trees2.add("gedeeld", "delen")
    assert len(trees) == len(trees2)


def test_from_to_disk():
    strings = StringStore()
    trees = EditTrees(strings)
    trees.add("deelt", "delen")
    trees.add("gedeeld", "delen")

    trees2 = EditTrees(strings)
    with make_tempdir() as temp_dir:
        trees_file = temp_dir / "edit_trees.bin"
        trees.to_disk(trees_file)
        trees2 = trees2.from_disk(trees_file)

    # Verify that the nodes did not change.
    assert len(trees) == len(trees2)
    for i in range(len(trees)):
        assert trees.tree_to_str(i) == trees2.tree_to_str(i)

    # Reinserting the same trees should not add new nodes.
    trees2.add("deelt", "delen")
    trees2.add("gedeeld", "delen")
    assert len(trees) == len(trees2)


@given(st.text(), st.text())
def test_roundtrip(form, lemma):
    strings = StringStore()
    trees = EditTrees(strings)
    tree = trees.add(form, lemma)
    assert trees.apply(tree, form) == lemma


@given(st.text(alphabet="ab"), st.text(alphabet="ab"))
def test_roundtrip_small_alphabet(form, lemma):
    # Test with small alphabets to have more overlap.
    strings = StringStore()
    trees = EditTrees(strings)
    tree = trees.add(form, lemma)
    assert trees.apply(tree, form) == lemma


def test_unapplicable_trees():
    strings = StringStore()
    trees = EditTrees(strings)
    tree3 = trees.add("deelt", "delen")

    # Replacement fails.
    assert trees.apply(tree3, "deeld") == None

    # Suffix + prefix are too large.
    assert trees.apply(tree3, "de") == None


def test_empty_strings():
    strings = StringStore()
    trees = EditTrees(strings)
    no_change = trees.add("xyz", "xyz")
    empty = trees.add("", "")
    assert no_change == empty


def test_save_activations():
    nlp = English()
    lemmatizer = cast(TrainablePipe, nlp.add_pipe("trainable_lemmatizer"))
    lemmatizer.min_tree_freq = 1
    train_examples = []
    for t in TRAIN_DATA:
        train_examples.append(Example.from_dict(nlp.make_doc(t[0]), t[1]))
    nlp.initialize(get_examples=lambda: train_examples)
    nO = lemmatizer.model.get_dim("nO")

    doc = nlp("This is a test.")
    assert "trainable_lemmatizer" not in doc.activations

    lemmatizer.save_activations = True
    doc = nlp("This is a test.")
    assert list(doc.activations["trainable_lemmatizer"].keys()) == [
        "probabilities",
        "tree_ids",
    ]
    assert doc.activations["trainable_lemmatizer"]["probabilities"].shape == (5, nO)
    assert doc.activations["trainable_lemmatizer"]["tree_ids"].shape == (5,)<|MERGE_RESOLUTION|>--- conflicted
+++ resolved
@@ -195,15 +195,12 @@
     assert doc4[3].lemma_ == "egg"
 
 
-<<<<<<< HEAD
-=======
 def test_is_distillable():
     nlp = English()
     lemmatizer = nlp.add_pipe("trainable_lemmatizer")
     assert lemmatizer.is_distillable
 
 
->>>>>>> 5e297aa2
 def test_distill():
     teacher = English()
     teacher_lemmatizer = teacher.add_pipe("trainable_lemmatizer")
@@ -226,22 +223,14 @@
         get_examples=lambda: train_examples, labels=teacher_lemmatizer.label_data
     )
 
-<<<<<<< HEAD
-    docs = [eg.predicted for eg in train_examples]
-=======
     distill_examples = [
         Example.from_dict(teacher.make_doc(t[0]), {}) for t in TRAIN_DATA
     ]
->>>>>>> 5e297aa2
 
     for i in range(50):
         losses = {}
         student_lemmatizer.distill(
-<<<<<<< HEAD
-            teacher_lemmatizer, docs, docs, sgd=optimizer, losses=losses
-=======
             teacher_lemmatizer, distill_examples, sgd=optimizer, losses=losses
->>>>>>> 5e297aa2
         )
     assert losses["trainable_lemmatizer"] < 0.00001
 
