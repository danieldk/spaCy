--- conflicted
+++ resolved
@@ -7,8 +7,9 @@
 from ...gold import iob_to_biluo
 
 
-def conllu2json(input_data, n_sents=10, use_morphology=False, lang=None,
-                ner_map=None, **_):
+def conllu2json(
+    input_data, n_sents=10, use_morphology=False, lang=None, ner_map=None, **_
+):
     """
     Convert conllu files into JSON format for use with train cli.
     use_morphology parameter enables appending morphology to tags, which is
@@ -29,13 +30,19 @@
     has_ner_tags = False
     for i, example in enumerate(conll_data):
         if not checked_for_ner:
-            has_ner_tags = is_ner(example.token_annotation.entities[0],
-                    MISC_NER_PATTERN)
+            has_ner_tags = is_ner(
+                example.token_annotation.entities[0], MISC_NER_PATTERN
+            )
             checked_for_ner = True
         raw += example.text
-        sentences.append(generate_sentence(example.token_annotation,
-                has_ner_tags, MISC_NER_PATTERN,
-                ner_map=ner_map))
+        sentences.append(
+            generate_sentence(
+                example.token_annotation,
+                has_ner_tags,
+                MISC_NER_PATTERN,
+                ner_map=ner_map,
+            )
+        )
         # Real-sized documents could be extracted using the comments on the
         # conllu document
         if len(sentences) % n_sents == 0:
@@ -44,11 +51,7 @@
             raw = ""
             sentences = []
     if sentences:
-<<<<<<< HEAD
         doc = create_doc(raw, sentences, i)
-=======
-        doc = create_doc(sentences, i)
->>>>>>> a741de7c
         docs.append(doc)
     return docs
 
@@ -109,8 +112,9 @@
                 if space:
                     raw += " "
             example = Example(doc=raw)
-            example.set_token_annotation(ids=ids, words=words, tags=tags,
-                                         heads=heads, deps=deps, entities=ents)
+            example.set_token_annotation(
+                ids=ids, words=words, tags=tags, heads=heads, deps=deps, entities=ents
+            )
             yield example
             i += 1
             if 1 <= n <= i:
@@ -147,13 +151,11 @@
     return new_iob
 
 
-def generate_sentence(token_annotation, has_ner_tags, tag_pattern,
-                      ner_map=None):
+def generate_sentence(token_annotation, has_ner_tags, tag_pattern, ner_map=None):
     sentence = {}
     tokens = []
     if has_ner_tags:
-        iob = extract_tags(token_annotation.entities, tag_pattern,
-                            ner_map=ner_map)
+        iob = extract_tags(token_annotation.entities, tag_pattern, ner_map=ner_map)
         biluo = iob_to_biluo(iob)
     for i, id in enumerate(token_annotation.ids):
         token = {}
