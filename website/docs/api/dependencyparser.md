--- conflicted
+++ resolved
@@ -276,11 +276,7 @@
 
 ## DependencyParser.get_teacher_student_loss {#get_teacher_student_loss tag="method" new="4"}
 
-<<<<<<< HEAD
-Find the loss and gradient of loss for the batch of student scores relative to
-=======
 Calculate the loss and its gradient for the batch of student scores relative to
->>>>>>> b1516bbb
 the teacher scores.
 
 > #### Example
@@ -290,11 +286,7 @@
 > student_parser = student.add_pipe("parser")
 > student_scores = student_parser.predict([eg.predicted for eg in examples])
 > teacher_scores = teacher_parser.predict([eg.predicted for eg in examples])
-<<<<<<< HEAD
-> loss, d_loss = parser.get_teacher_student_loss(teacher_scores, student_scores)
-=======
 > loss, d_loss = student_parser.get_teacher_student_loss(teacher_scores, student_scores)
->>>>>>> b1516bbb
 > ```
 
 | Name             | Description                                                                 |
