---
title: Tagger
tag: class
source: spacy/pipeline/tagger.pyx
teaser: 'Pipeline component for part-of-speech tagging'
api_base_class: /api/pipe
api_string_name: tagger
api_trainable: true
---

A trainable pipeline component to predict part-of-speech tags for any
part-of-speech tag set.

In the pre-trained pipelines, the tag schemas vary by language; see the
[individual model pages](/models) for details.

## Assigned Attributes {#assigned-attributes}

Predictions are assigned to `Token.tag`.

| Location     | Value                              |
| ------------ | ---------------------------------- |
| `Token.tag`  | The part of speech (hash). ~~int~~ |
| `Token.tag_` | The part of speech. ~~str~~        |

## Config and implementation {#config}

The default config is defined by the pipeline component factory and describes
how the component should be configured. You can override its settings via the
`config` argument on [`nlp.add_pipe`](/api/language#add_pipe) or in your
[`config.cfg` for training](/usage/training#config). See the
[model architectures](/api/architectures) documentation for details on the
architectures and their arguments and hyperparameters.

> #### Example
>
> ```python
> from spacy.pipeline.tagger import DEFAULT_TAGGER_MODEL
> config = {"model": DEFAULT_TAGGER_MODEL}
> nlp.add_pipe("tagger", config=config)
> ```

| Setting                                     | Description                                                                                                                                                                                                                                                                                            |
| ------------------------------------------- | ------------------------------------------------------------------------------------------------------------------------------------------------------------------------------------------------------------------------------------------------------------------------------------------------------ |
| `model`                                     | A model instance that predicts the tag probabilities. The output vectors should match the number of tags in size, and be normalized as probabilities (all scores between 0 and 1, with the rows summing to `1`). Defaults to [Tagger](/api/architectures#Tagger). ~~Model[List[Doc], List[Floats2d]]~~ |
| `overwrite` <Tag variant="new">3.2</Tag>    | Whether existing annotation is overwritten. Defaults to `False`. ~~bool~~                                                                                                                                                                                                                              |
| `scorer` <Tag variant="new">3.2</Tag>       | The scoring method. Defaults to [`Scorer.score_token_attr`](/api/scorer#score_token_attr) for the attribute `"tag"`. ~~Optional[Callable]~~                                                                                                                                                            |
| `neg_prefix` <Tag variant="new">3.2.1</Tag> | The prefix used to specify incorrect tags while training. The tagger will learn not to predict exactly this tag. Defaults to `!`. ~~str~~                                                                                                                                                              |

```python
%%GITHUB_SPACY/spacy/pipeline/tagger.pyx
```

## Tagger.\_\_init\_\_ {#init tag="method"}

> #### Example
>
> ```python
> # Construction via add_pipe with default model
> tagger = nlp.add_pipe("tagger")
>
> # Construction via create_pipe with custom model
> config = {"model": {"@architectures": "my_tagger"}}
> tagger = nlp.add_pipe("tagger", config=config)
>
> # Construction from class
> from spacy.pipeline import Tagger
> tagger = Tagger(nlp.vocab, model)
> ```

Create a new pipeline instance. In your application, you would normally use a
shortcut for this and instantiate the component using its string name and
[`nlp.add_pipe`](/api/language#add_pipe).

| Name                                     | Description                                                                                                                                                                                                                                           |
| ---------------------------------------- | ----------------------------------------------------------------------------------------------------------------------------------------------------------------------------------------------------------------------------------------------------- |
| `vocab`                                  | The shared vocabulary. ~~Vocab~~                                                                                                                                                                                                                      |
| `model`                                  | A model instance that predicts the tag probabilities. The output vectors should match the number of tags in size, and be normalized as probabilities (all scores between 0 and 1, with the rows summing to `1`). ~~Model[List[Doc], List[Floats2d]]~~ |
| `name`                                   | String name of the component instance. Used to add entries to the `losses` during training. ~~str~~                                                                                                                                                   |
| _keyword-only_                           |                                                                                                                                                                                                                                                       |
| `overwrite` <Tag variant="new">3.2</Tag> | Whether existing annotation is overwritten. Defaults to `False`. ~~bool~~                                                                                                                                                                             |
| `scorer` <Tag variant="new">3.2</Tag>    | The scoring method. Defaults to [`Scorer.score_token_attr`](/api/scorer#score_token_attr) for the attribute `"tag"`. ~~Optional[Callable]~~                                                                                                           |

## Tagger.\_\_call\_\_ {#call tag="method"}

Apply the pipe to one document. The document is modified in place, and returned.
This usually happens under the hood when the `nlp` object is called on a text
and all pipeline components are applied to the `Doc` in order. Both
[`__call__`](/api/tagger#call) and [`pipe`](/api/tagger#pipe) delegate to the
[`predict`](/api/tagger#predict) and
[`set_annotations`](/api/tagger#set_annotations) methods.

> #### Example
>
> ```python
> doc = nlp("This is a sentence.")
> tagger = nlp.add_pipe("tagger")
> # This usually happens under the hood
> processed = tagger(doc)
> ```

| Name        | Description                      |
| ----------- | -------------------------------- |
| `doc`       | The document to process. ~~Doc~~ |
| **RETURNS** | The processed document. ~~Doc~~  |

## Tagger.pipe {#pipe tag="method"}

Apply the pipe to a stream of documents. This usually happens under the hood
when the `nlp` object is called on a text and all pipeline components are
applied to the `Doc` in order. Both [`__call__`](/api/tagger#call) and
[`pipe`](/api/tagger#pipe) delegate to the [`predict`](/api/tagger#predict) and
[`set_annotations`](/api/tagger#set_annotations) methods.

> #### Example
>
> ```python
> tagger = nlp.add_pipe("tagger")
> for doc in tagger.pipe(docs, batch_size=50):
>     pass
> ```

| Name           | Description                                                   |
| -------------- | ------------------------------------------------------------- |
| `stream`       | A stream of documents. ~~Iterable[Doc]~~                      |
| _keyword-only_ |                                                               |
| `batch_size`   | The number of documents to buffer. Defaults to `128`. ~~int~~ |
| **YIELDS**     | The processed documents in order. ~~Doc~~                     |

## Tagger.initialize {#initialize tag="method" new="3"}

Initialize the component for training. `get_examples` should be a function that
returns an iterable of [`Example`](/api/example) objects. **At least one example
should be supplied.** The data examples are used to **initialize the model** of
the component and can either be the full training data or a representative
sample. Initialization includes validating the network,
[inferring missing shapes](https://thinc.ai/docs/usage-models#validation) and
setting up the label scheme based on the data. This method is typically called
by [`Language.initialize`](/api/language#initialize) and lets you customize
arguments it receives via the
[`[initialize.components]`](/api/data-formats#config-initialize) block in the
config.

<Infobox variant="warning" title="Changed in v3.0" id="begin_training">

This method was previously called `begin_training`.

</Infobox>

> #### Example
>
> ```python
> tagger = nlp.add_pipe("tagger")
> tagger.initialize(lambda: examples, nlp=nlp)
> ```
>
> ```ini
> ### config.cfg
> [initialize.components.tagger]
>
> [initialize.components.tagger.labels]
> @readers = "spacy.read_labels.v1"
> path = "corpus/labels/tagger.json
> ```

| Name           | Description                                                                                                                                                                                                                                                                                                                                                                                                |
| -------------- | ---------------------------------------------------------------------------------------------------------------------------------------------------------------------------------------------------------------------------------------------------------------------------------------------------------------------------------------------------------------------------------------------------------- |
| `get_examples` | Function that returns gold-standard annotations in the form of [`Example`](/api/example) objects. Must contain at least one `Example`. ~~Callable[[], Iterable[Example]]~~                                                                                                                                                                                                                                 |
| _keyword-only_ |                                                                                                                                                                                                                                                                                                                                                                                                            |
| `nlp`          | The current `nlp` object. Defaults to `None`. ~~Optional[Language]~~                                                                                                                                                                                                                                                                                                                                       |
| `labels`       | The label information to add to the component, as provided by the [`label_data`](#label_data) property after initialization. To generate a reusable JSON file from your data, you should run the [`init labels`](/api/cli#init-labels) command. If no labels are provided, the `get_examples` callback is used to extract the labels from the data, which may be a lot slower. ~~Optional[Iterable[str]]~~ |

## Tagger.predict {#predict tag="method"}

Apply the component's model to a batch of [`Doc`](/api/doc) objects, without
modifying them.

> #### Example
>
> ```python
> tagger = nlp.add_pipe("tagger")
> scores = tagger.predict([doc1, doc2])
> ```

| Name        | Description                                 |
| ----------- | ------------------------------------------- |
| `docs`      | The documents to predict. ~~Iterable[Doc]~~ |
| **RETURNS** | The model's prediction for each document.   |

## Tagger.set_annotations {#set_annotations tag="method"}

Modify a batch of [`Doc`](/api/doc) objects, using pre-computed scores.

> #### Example
>
> ```python
> tagger = nlp.add_pipe("tagger")
> scores = tagger.predict([doc1, doc2])
> tagger.set_annotations([doc1, doc2], scores)
> ```

| Name     | Description                                      |
| -------- | ------------------------------------------------ |
| `docs`   | The documents to modify. ~~Iterable[Doc]~~       |
| `scores` | The scores to set, produced by `Tagger.predict`. |

## Tagger.update {#update tag="method"}

Learn from a batch of [`Example`](/api/example) objects containing the
predictions and gold-standard annotations, and update the component's model.
Delegates to [`predict`](/api/tagger#predict) and
[`get_loss`](/api/tagger#get_loss).

> #### Example
>
> ```python
> tagger = nlp.add_pipe("tagger")
> optimizer = nlp.initialize()
> losses = tagger.update(examples, sgd=optimizer)
> ```

| Name           | Description                                                                                                              |
| -------------- | ------------------------------------------------------------------------------------------------------------------------ |
| `examples`     | A batch of [`Example`](/api/example) objects to learn from. ~~Iterable[Example]~~                                        |
| _keyword-only_ |                                                                                                                          |
| `drop`         | The dropout rate. ~~float~~                                                                                              |
| `sgd`          | An optimizer. Will be created via [`create_optimizer`](#create_optimizer) if not set. ~~Optional[Optimizer]~~            |
| `losses`       | Optional record of the loss during training. Updated using the component name as the key. ~~Optional[Dict[str, float]]~~ |
| **RETURNS**    | The updated `losses` dictionary. ~~Dict[str, float]~~                                                                    |

## Tagger.rehearse {#rehearse tag="method,experimental" new="3"}

Perform a "rehearsal" update from a batch of data. Rehearsal updates teach the
current model to make predictions similar to an initial model, to try to address
the "catastrophic forgetting" problem. This feature is experimental.

> #### Example
>
> ```python
> tagger = nlp.add_pipe("tagger")
> optimizer = nlp.resume_training()
> losses = tagger.rehearse(examples, sgd=optimizer)
> ```

| Name           | Description                                                                                                              |
| -------------- | ------------------------------------------------------------------------------------------------------------------------ |
| `examples`     | A batch of [`Example`](/api/example) objects to learn from. ~~Iterable[Example]~~                                        |
| _keyword-only_ |                                                                                                                          |
| `drop`         | The dropout rate. ~~float~~                                                                                              |
| `sgd`          | An optimizer. Will be created via [`create_optimizer`](#create_optimizer) if not set. ~~Optional[Optimizer]~~            |
| `losses`       | Optional record of the loss during training. Updated using the component name as the key. ~~Optional[Dict[str, float]]~~ |
| **RETURNS**    | The updated `losses` dictionary. ~~Dict[str, float]~~                                                                    |

## Tagger.get_loss {#get_loss tag="method"}

Find the loss and gradient of loss for the batch of documents and their
predicted scores.

> #### Example
>
> ```python
> tagger = nlp.add_pipe("tagger")
> scores = tagger.predict([eg.predicted for eg in examples])
> loss, d_loss = tagger.get_loss(examples, scores)
> ```

| Name        | Description                                                                 |
| ----------- | --------------------------------------------------------------------------- |
| `examples`  | The batch of examples. ~~Iterable[Example]~~                                |
| `scores`    | Scores representing the model's predictions.                                |
| **RETURNS** | The loss and the gradient, i.e. `(loss, gradient)`. ~~Tuple[float, float]~~ |

## Tagger.get_teacher_student_loss {#get_teacher_student_loss tag="method" new="4"}

<<<<<<< HEAD
Find the loss and gradient of loss for the batch of student scores relative to
=======
Calculate the loss and its gradient for the batch of student scores relative to
>>>>>>> b1516bbb
the teacher scores.

> #### Example
>
> ```python
> teacher_tagger = teacher.get_pipe("tagger")
> student_tagger = student.add_pipe("tagger")
> student_scores = student_tagger.predict([eg.predicted for eg in examples])
> teacher_scores = teacher_tagger.predict([eg.predicted for eg in examples])
<<<<<<< HEAD
> loss, d_loss = tagger.get_teacher_student_loss(teacher_scores, student_scores)
=======
> loss, d_loss = student_tagger.get_teacher_student_loss(teacher_scores, student_scores)
>>>>>>> b1516bbb
> ```

| Name             | Description                                                                 |
| ---------------- | --------------------------------------------------------------------------- |
| `teacher_scores` | Scores representing the teacher model's predictions.                        |
| `student_scores` | Scores representing the student model's predictions.                        |
| **RETURNS**      | The loss and the gradient, i.e. `(loss, gradient)`. ~~Tuple[float, float]~~ |

## Tagger.create_optimizer {#create_optimizer tag="method"}

Create an optimizer for the pipeline component.

> #### Example
>
> ```python
> tagger = nlp.add_pipe("tagger")
> optimizer = tagger.create_optimizer()
> ```

| Name        | Description                  |
| ----------- | ---------------------------- |
| **RETURNS** | The optimizer. ~~Optimizer~~ |

## Tagger.use_params {#use_params tag="method, contextmanager"}

Modify the pipe's model, to use the given parameter values. At the end of the
context, the original parameters are restored.

> #### Example
>
> ```python
> tagger = nlp.add_pipe("tagger")
> with tagger.use_params(optimizer.averages):
>     tagger.to_disk("/best_model")
> ```

| Name     | Description                                        |
| -------- | -------------------------------------------------- |
| `params` | The parameter values to use in the model. ~~dict~~ |

## Tagger.add_label {#add_label tag="method"}

Add a new label to the pipe. Raises an error if the output dimension is already
set, or if the model has already been fully [initialized](#initialize). Note
that you don't have to call this method if you provide a **representative data
sample** to the [`initialize`](#initialize) method. In this case, all labels
found in the sample will be automatically added to the model, and the output
dimension will be [inferred](/usage/layers-architectures#thinc-shape-inference)
automatically.

> #### Example
>
> ```python
> tagger = nlp.add_pipe("tagger")
> tagger.add_label("MY_LABEL")
> ```

| Name        | Description                                                 |
| ----------- | ----------------------------------------------------------- |
| `label`     | The label to add. ~~str~~                                   |
| **RETURNS** | `0` if the label is already present, otherwise `1`. ~~int~~ |

## Tagger.to_disk {#to_disk tag="method"}

Serialize the pipe to disk.

> #### Example
>
> ```python
> tagger = nlp.add_pipe("tagger")
> tagger.to_disk("/path/to/tagger")
> ```

| Name           | Description                                                                                                                                |
| -------------- | ------------------------------------------------------------------------------------------------------------------------------------------ |
| `path`         | A path to a directory, which will be created if it doesn't exist. Paths may be either strings or `Path`-like objects. ~~Union[str, Path]~~ |
| _keyword-only_ |                                                                                                                                            |
| `exclude`      | String names of [serialization fields](#serialization-fields) to exclude. ~~Iterable[str]~~                                                |

## Tagger.from_disk {#from_disk tag="method"}

Load the pipe from disk. Modifies the object in place and returns it.

> #### Example
>
> ```python
> tagger = nlp.add_pipe("tagger")
> tagger.from_disk("/path/to/tagger")
> ```

| Name           | Description                                                                                     |
| -------------- | ----------------------------------------------------------------------------------------------- |
| `path`         | A path to a directory. Paths may be either strings or `Path`-like objects. ~~Union[str, Path]~~ |
| _keyword-only_ |                                                                                                 |
| `exclude`      | String names of [serialization fields](#serialization-fields) to exclude. ~~Iterable[str]~~     |
| **RETURNS**    | The modified `Tagger` object. ~~Tagger~~                                                        |

## Tagger.to_bytes {#to_bytes tag="method"}

> #### Example
>
> ```python
> tagger = nlp.add_pipe("tagger")
> tagger_bytes = tagger.to_bytes()
> ```

Serialize the pipe to a bytestring.

| Name           | Description                                                                                 |
| -------------- | ------------------------------------------------------------------------------------------- |
| _keyword-only_ |                                                                                             |
| `exclude`      | String names of [serialization fields](#serialization-fields) to exclude. ~~Iterable[str]~~ |
| **RETURNS**    | The serialized form of the `Tagger` object. ~~bytes~~                                       |

## Tagger.from_bytes {#from_bytes tag="method"}

Load the pipe from a bytestring. Modifies the object in place and returns it.

> #### Example
>
> ```python
> tagger_bytes = tagger.to_bytes()
> tagger = nlp.add_pipe("tagger")
> tagger.from_bytes(tagger_bytes)
> ```

| Name           | Description                                                                                 |
| -------------- | ------------------------------------------------------------------------------------------- |
| `bytes_data`   | The data to load from. ~~bytes~~                                                            |
| _keyword-only_ |                                                                                             |
| `exclude`      | String names of [serialization fields](#serialization-fields) to exclude. ~~Iterable[str]~~ |
| **RETURNS**    | The `Tagger` object. ~~Tagger~~                                                             |

## Tagger.labels {#labels tag="property"}

The labels currently added to the component.

> #### Example
>
> ```python
> tagger.add_label("MY_LABEL")
> assert "MY_LABEL" in tagger.labels
> ```

| Name        | Description                                            |
| ----------- | ------------------------------------------------------ |
| **RETURNS** | The labels added to the component. ~~Tuple[str, ...]~~ |

## Tagger.label_data {#label_data tag="property" new="3"}

The labels currently added to the component and their internal meta information.
This is the data generated by [`init labels`](/api/cli#init-labels) and used by
[`Tagger.initialize`](/api/tagger#initialize) to initialize the model with a
pre-defined label set.

> #### Example
>
> ```python
> labels = tagger.label_data
> tagger.initialize(lambda: [], nlp=nlp, labels=labels)
> ```

| Name        | Description                                                |
| ----------- | ---------------------------------------------------------- |
| **RETURNS** | The label data added to the component. ~~Tuple[str, ...]~~ |

## Serialization fields {#serialization-fields}

During serialization, spaCy will export several data fields used to restore
different aspects of the object. If needed, you can exclude them from
serialization by passing in the string names via the `exclude` argument.

> #### Example
>
> ```python
> data = tagger.to_disk("/path", exclude=["vocab"])
> ```

| Name    | Description                                                    |
| ------- | -------------------------------------------------------------- |
| `vocab` | The shared [`Vocab`](/api/vocab).                              |
| `cfg`   | The config file. You usually don't want to exclude this.       |
| `model` | The binary model data. You usually don't want to exclude this. |<|MERGE_RESOLUTION|>--- conflicted
+++ resolved
@@ -272,11 +272,7 @@
 
 ## Tagger.get_teacher_student_loss {#get_teacher_student_loss tag="method" new="4"}
 
-<<<<<<< HEAD
-Find the loss and gradient of loss for the batch of student scores relative to
-=======
 Calculate the loss and its gradient for the batch of student scores relative to
->>>>>>> b1516bbb
 the teacher scores.
 
 > #### Example
@@ -286,11 +282,7 @@
 > student_tagger = student.add_pipe("tagger")
 > student_scores = student_tagger.predict([eg.predicted for eg in examples])
 > teacher_scores = teacher_tagger.predict([eg.predicted for eg in examples])
-<<<<<<< HEAD
-> loss, d_loss = tagger.get_teacher_student_loss(teacher_scores, student_scores)
-=======
 > loss, d_loss = student_tagger.get_teacher_student_loss(teacher_scores, student_scores)
->>>>>>> b1516bbb
 > ```
 
 | Name             | Description                                                                 |
