--- conflicted
+++ resolved
@@ -194,20 +194,11 @@
 computed properties can't be accessed.
 
 The uppercase attribute names like `LOWER` or `IS_PUNCT` refer to symbols from
-<<<<<<< HEAD
-the
-[`spacy.attrs`](https://github.com/explosion/spacy/tree/v2.x/spacy/attrs.pyx)
-enum table. They're passed into a function that essentially is a big case/switch
-statement, to figure out which struct field to return. The same attribute
-identifiers are used in [`Doc.to_array`](/api/doc#to_array), and a few other
-places in the code where you need to describe fields like this.
-=======
 the [`spacy.attrs`](%%GITHUB_SPACY/spacy/attrs.pyx) enum table. They're passed
 into a function that essentially is a big case/switch statement, to figure out
 which struct field to return. The same attribute identifiers are used in
 [`Doc.to_array`](/api/doc#to_array), and a few other places in the code where
 you need to describe fields like this.
->>>>>>> a59f3fcf
 
 </Accordion>
 
