# cython: infer_types=True
# cython: profile=True
# cython: cdivision=True
# cython: boundscheck=False
# coding: utf-8
from __future__ import unicode_literals, print_function

from collections import Counter, OrderedDict
import ujson
import json
import contextlib
import numpy

from libc.math cimport exp
cimport cython
cimport cython.parallel
import cytoolz
import dill

import numpy.random
cimport numpy as np

from libcpp.vector cimport vector
from cpython.ref cimport PyObject, Py_INCREF, Py_XDECREF
from cpython.exc cimport PyErr_CheckSignals, PyErr_SetFromErrno
from libc.stdint cimport uint32_t, uint64_t
from libc.string cimport memset, memcpy
from libc.stdlib cimport malloc, calloc, free
from thinc.typedefs cimport weight_t, class_t, feat_t, atom_t, hash_t
from thinc.linear.avgtron cimport AveragedPerceptron
from thinc.linalg cimport Vec, VecVec
from thinc.structs cimport SparseArrayC, FeatureC, ExampleC
from thinc.extra.eg cimport Example
from thinc.extra.search cimport Beam

from cymem.cymem cimport Pool, Address
from murmurhash.mrmr cimport hash64
from preshed.maps cimport MapStruct
from preshed.maps cimport map_get

from thinc.api import layerize, chain, clone, with_flatten
from thinc.v2v import Model, Maxout, Softmax, Affine, ReLu, SELU
from thinc.misc import LayerNorm

from thinc.neural.ops import NumpyOps, CupyOps
from thinc.neural.util import get_array_module

from .. import util
from ..util import get_async, get_cuda_stream
<<<<<<< HEAD
from .._ml import zero_init, PrecomputableAffine
from .._ml import Tok2Vec, doc2feats, rebatch, fine_tune
=======
from .._ml import zero_init, PrecomputableAffine, PrecomputableMaxouts
from .._ml import Tok2Vec, doc2feats, rebatch
>>>>>>> 090bd003
from .._ml import Residual, drop_layer, flatten
from .._ml import link_vectors_to_models
from .._ml import HistoryFeatures
from ..compat import json_dumps, copy_array

from . import _parse_features
from ._parse_features cimport CONTEXT_SIZE
from ._parse_features cimport fill_context
from .stateclass cimport StateClass
from ._state cimport StateC
from . import nonproj
from .transition_system import OracleError
from .transition_system cimport TransitionSystem, Transition
from ..structs cimport TokenC
from ..tokens.doc cimport Doc
from ..strings cimport StringStore
from ..gold cimport GoldParse
from ..attrs cimport ID, TAG, DEP, ORTH, NORM, PREFIX, SUFFIX, TAG
from . import _beam_utils


def get_templates(*args, **kwargs):
    return []

DEBUG = False
def set_debug(val):
    global DEBUG
    DEBUG = val


cdef class precompute_hiddens:
    '''Allow a model to be "primed" by pre-computing input features in bulk.

    This is used for the parser, where we want to take a batch of documents,
    and compute vectors for each (token, position) pair. These vectors can then
    be reused, especially for beam-search.

    Let's say we're using 12 features for each state, e.g. word at start of
    buffer, three words on stack, their children, etc. In the normal arc-eager
    system, a document of length N is processed in 2*N states. This means we'll
    create 2*N*12 feature vectors --- but if we pre-compute, we only need
    N*12 vector computations. The saving for beam-search is much better:
    if we have a beam of k, we'll normally make 2*N*12*K computations --
    so we can save the factor k. This also gives a nice CPU/GPU division:
    we can do all our hard maths up front, packed into large multiplications,
    and do the hard-to-program parsing on the CPU.
    '''
    cdef int nF, nO, nP
    cdef bint _is_synchronized
    cdef public object ops
    cdef np.ndarray _features
    cdef np.ndarray _cached
    cdef np.ndarray bias
    cdef object _cuda_stream
    cdef object _bp_hiddens

    def __init__(self, batch_size, tokvecs, lower_model, cuda_stream=None, drop=0.):
        gpu_cached, bp_features = lower_model.begin_update(tokvecs, drop=drop)
        cdef np.ndarray cached
        if not isinstance(gpu_cached, numpy.ndarray):
            # Note the passing of cuda_stream here: it lets
            # cupy make the copy asynchronously.
            # We then have to block before first use.
            cached = gpu_cached.get(stream=cuda_stream)
        else:
            cached = gpu_cached
        self.nF = cached.shape[1]
        self.nP = getattr(lower_model, 'nP', 1)
        self.nO = cached.shape[2]
        self.ops = lower_model.ops
        self.bias = lower_model.b
        self._is_synchronized = False
        self._cuda_stream = cuda_stream
        self._cached = cached
        self._bp_hiddens = bp_features

    cdef const float* get_feat_weights(self) except NULL:
        if not self._is_synchronized \
        and self._cuda_stream is not None:
            self._cuda_stream.synchronize()
            self._is_synchronized = True
        return <float*>self._cached.data

    def __call__(self, X):
        return self.begin_update(X)[0]

    def begin_update(self, token_ids, drop=0.):
        cdef np.ndarray state_vector = numpy.zeros(
            (token_ids.shape[0], self.nO, self.nP), dtype='f')
        # This is tricky, but (assuming GPU available);
        # - Input to forward on CPU
        # - Output from forward on CPU
        # - Input to backward on GPU!
        # - Output from backward on GPU
        bp_hiddens = self._bp_hiddens

        feat_weights = self.get_feat_weights()
        cdef int[:, ::1] ids = token_ids
        sum_state_features(<float*>state_vector.data,
            feat_weights, &ids[0,0],
            token_ids.shape[0], self.nF, self.nO*self.nP)
        state_vector += self.bias
        state_vector, bp_nonlinearity = self._nonlinearity(state_vector)

        def backward(d_state_vector, sgd=None):
            d_state_vector = bp_nonlinearity(d_state_vector, sgd)
            # This will usually be on GPU
            if not isinstance(d_state_vector, self.ops.xp.ndarray):
                d_state_vector = self.ops.xp.array(d_state_vector)
            d_tokens = bp_hiddens((d_state_vector, token_ids), sgd)
            return d_tokens
        return state_vector, backward

    def _nonlinearity(self, state_vector):
        if self.nP == 1:
            state_vector = state_vector.reshape(state_vector.shape[:-1])
            mask = state_vector >= 0.
            state_vector *= mask
        else:
            state_vector, mask = self.ops.maxout(state_vector)

        def backprop_nonlinearity(d_best, sgd=None):
            if self.nP == 1:
                d_best *= mask
                d_best = d_best.reshape((d_best.shape + (1,)))
                return d_best
            else:
                return self.ops.backprop_maxout(d_best, mask, self.nP)
        return state_vector, backprop_nonlinearity


cdef void sum_state_features(float* output,
        const float* cached, const int* token_ids, int B, int F, int O) nogil:
    cdef int idx, b, f, i
    cdef const float* feature
    for b in range(B):
        for f in range(F):
            if token_ids[f] < 0:
                continue
            idx = token_ids[f] * F * O + f*O
            feature = &cached[idx]
            for i in range(O):
                output[i] += feature[i]
        output += O
        token_ids += F


cdef void cpu_log_loss(float* d_scores,
        const float* costs, const int* is_valid, const float* scores,
        int O) nogil:
    """Do multi-label log loss"""
    cdef double max_, gmax, Z, gZ
    best = arg_max_if_gold(scores, costs, is_valid, O)
    guess = arg_max_if_valid(scores, is_valid, O)
    Z = 1e-10
    gZ = 1e-10
    max_ = scores[guess]
    gmax = scores[best]
    for i in range(O):
        if is_valid[i]:
            Z += exp(scores[i] - max_)
            if costs[i] <= costs[best]:
                gZ += exp(scores[i] - gmax)
    for i in range(O):
        if not is_valid[i]:
            d_scores[i] = 0.
        elif costs[i] <= costs[best]:
            d_scores[i] = (exp(scores[i]-max_) / Z) - (exp(scores[i]-gmax)/gZ)
        else:
            d_scores[i] = exp(scores[i]-max_) / Z


cdef void cpu_regression_loss(float* d_scores,
        const float* costs, const int* is_valid, const float* scores,
        int O) nogil:
    cdef float eps = 2.
    best = arg_max_if_gold(scores, costs, is_valid, O)
    for i in range(O):
        if not is_valid[i]:
            d_scores[i] = 0.
        elif scores[i] < scores[best]:
            d_scores[i] = 0.
        else:
            # I doubt this is correct?
            # Looking for something like Huber loss
            diff = scores[i] - -costs[i]
            if diff > eps:
                d_scores[i] = eps
            elif diff < -eps:
                d_scores[i] = -eps
            else:
                d_scores[i] = diff


cdef class Parser:
    """
    Base class of the DependencyParser and EntityRecognizer.
    """
    @classmethod
    def Model(cls, nr_class, **cfg):
        depth = util.env_opt('parser_hidden_depth', cfg.get('hidden_depth', 1))
        if depth != 1:
            raise ValueError("Currently parser depth is hard-coded to 1.")
        parser_maxout_pieces = util.env_opt('parser_maxout_pieces', cfg.get('maxout_pieces', 2))
        #if parser_maxout_pieces != 2:
        #    raise ValueError("Currently parser_maxout_pieces is hard-coded to 2")
        token_vector_width = util.env_opt('token_vector_width', cfg.get('token_vector_width', 128))
        hidden_width = util.env_opt('hidden_width', cfg.get('hidden_width', 200))
        embed_size = util.env_opt('embed_size', cfg.get('embed_size', 7000))
        hist_size = util.env_opt('history_feats', cfg.get('hist_size', 0))
        hist_width = util.env_opt('history_width', cfg.get('hist_width', 0))
        if hist_size != 0:
            raise ValueError("Currently history size is hard-coded to 0")
        if hist_width != 0:
            raise ValueError("Currently history width is hard-coded to 0")
        tok2vec = Tok2Vec(token_vector_width, embed_size,
                          pretrained_dims=cfg.get('pretrained_dims', 0))
        tok2vec = chain(tok2vec, flatten)
        lower = PrecomputableAffine(hidden_width,
                    nF=cls.nr_feature, nI=token_vector_width,
                    nP=parser_maxout_pieces)
        lower.nP = parser_maxout_pieces

        with Model.use_device('cpu'):
            upper = chain(
                clone(LayerNorm(Maxout(hidden_width, hidden_width)), depth-1),
                zero_init(Affine(nr_class, hidden_width, drop_factor=0.0))
            )

        # TODO: This is an unfortunate hack atm!
        # Used to set input dimensions in network.
        lower.begin_training(lower.ops.allocate((500, token_vector_width)))
        cfg = {
            'nr_class': nr_class,
            'hidden_depth': depth,
            'token_vector_width': token_vector_width,
            'hidden_width': hidden_width,
            'maxout_pieces': parser_maxout_pieces,
            'hist_size': hist_size,
            'hist_width': hist_width
        }
        return (tok2vec, lower, upper), cfg

    def __init__(self, Vocab vocab, moves=True, model=True, **cfg):
        """
        Create a Parser.

        Arguments:
            vocab (Vocab):
                The vocabulary object. Must be shared with documents to be processed.
                The value is set to the .vocab attribute.
            moves (TransitionSystem):
                Defines how the parse-state is created, updated and evaluated.
                The value is set to the .moves attribute unless True (default),
                in which case a new instance is created with Parser.Moves().
            model (object):
                Defines how the parse-state is created, updated and evaluated.
                The value is set to the .model attribute unless True (default),
                in which case a new instance is created with Parser.Model().
            **cfg:
                Arbitrary configuration parameters. Set to the .cfg attribute
        """
        self.vocab = vocab
        if moves is True:
            self.moves = self.TransitionSystem(self.vocab.strings, {})
        else:
            self.moves = moves
        if 'beam_width' not in cfg:
            cfg['beam_width'] = util.env_opt('beam_width', 1)
        if 'beam_density' not in cfg:
            cfg['beam_density'] = util.env_opt('beam_density', 0.0)
        if 'pretrained_dims' not in cfg:
            cfg['pretrained_dims'] = self.vocab.vectors.data.shape[1]
        cfg.setdefault('cnn_maxout_pieces', 3)
        self.cfg = cfg
        if 'actions' in self.cfg:
            for action, labels in self.cfg.get('actions', {}).items():
                for label in labels:
                    self.moves.add_action(action, label)
        self.model = model
        self._multitasks = []

    def __reduce__(self):
        return (Parser, (self.vocab, self.moves, self.model), None, None)

    def __call__(self, Doc doc, beam_width=None, beam_density=None):
        """
        Apply the parser or entity recognizer, setting the annotations onto the Doc object.

        Arguments:
            doc (Doc): The document to be processed.
        Returns:
            None
        """
        if beam_width is None:
            beam_width = self.cfg.get('beam_width', 1)
        if beam_density is None:
            beam_density = self.cfg.get('beam_density', 0.0)
        cdef Beam beam
        if beam_width == 1:
            states = self.parse_batch([doc])
            self.set_annotations([doc], states)
            return doc
        else:
            beam = self.beam_parse([doc],
                        beam_width=beam_width, beam_density=beam_density)[0]
            output = self.moves.get_beam_annot(beam)
            state = <StateClass>beam.at(0)
            self.set_annotations([doc], [state])
            _cleanup(beam)
            return output

    def pipe(self, docs, int batch_size=256, int n_threads=2,
             beam_width=None, beam_density=None):
        """
        Process a stream of documents.

        Arguments:
            stream: The sequence of documents to process.
            batch_size (int):
                The number of documents to accumulate into a working set.
            n_threads (int):
                The number of threads with which to work on the buffer in parallel.
        Yields (Doc): Documents, in order.
        """
        if beam_width is None:
            beam_width = self.cfg.get('beam_width', 1)
        if beam_density is None:
            beam_density = self.cfg.get('beam_density', 0.0)
        cdef Doc doc
        cdef Beam beam
        for batch in cytoolz.partition_all(batch_size, docs):
            batch = list(batch)
            by_length = sorted(list(batch), key=lambda doc: len(doc))
            for subbatch in cytoolz.partition_all(8, by_length):
                subbatch = list(subbatch)
                if beam_width == 1:
                    parse_states = self.parse_batch(subbatch)
                    beams = []
                else:
                    beams = self.beam_parse(subbatch,
                                beam_width=beam_width, beam_density=beam_density)
                    parse_states = []
                    for beam in beams:
                        parse_states.append(<StateClass>beam.at(0))
                self.set_annotations(subbatch, parse_states)
            yield from batch

    def parse_batch(self, docs):
        cdef:
            precompute_hiddens state2vec
            StateClass stcls
            Pool mem
            const float* feat_weights
            StateC* st
            vector[StateC*] states
            int guess, nr_class, nr_feat, nr_piece, nr_dim, nr_state, nr_step
            int j
        if isinstance(docs, Doc):
            docs = [docs]

        cuda_stream = get_cuda_stream()
        (tokvecs, bp_tokvecs), state2vec, vec2scores = self.get_batch_model(docs, cuda_stream,
                                                                            0.0)
        nr_state = len(docs)
        nr_class = self.moves.n_moves
        nr_dim = tokvecs.shape[1]
        nr_feat = self.nr_feature
        nr_piece = state2vec.nP

        state_objs = self.moves.init_batch(docs)
        for stcls in state_objs:
            if not stcls.c.is_final():
                states.push_back(stcls.c)

        feat_weights = state2vec.get_feat_weights()
        cdef int i
        cdef np.ndarray hidden_weights = numpy.ascontiguousarray(vec2scores._layers[-1].W.T)
        cdef np.ndarray hidden_bias = vec2scores._layers[-1].b

        hW = <float*>hidden_weights.data
        hb = <float*>hidden_bias.data
        bias = <float*>state2vec.bias.data
        cdef int nr_hidden = hidden_weights.shape[0]
        cdef int nr_task = states.size()
        with nogil:
            for i in cython.parallel.prange(nr_task, num_threads=2,
                                            schedule='guided'):
                self._parseC(states[i],
                    feat_weights, bias, hW, hb,
                    nr_class, nr_hidden, nr_feat, nr_piece)
        PyErr_CheckSignals()
        return state_objs

<<<<<<< HEAD
    cdef void _parseC(self, StateC* state, 
            const float* feat_weights, const float* bias,
            const float* hW, const float* hb,
=======
    cdef void _parseC(self, StateC* state,
            const float* feat_weights, const float* hW, const float* hb,
>>>>>>> 090bd003
            int nr_class, int nr_hidden, int nr_feat, int nr_piece) nogil:
        token_ids = <int*>calloc(nr_feat, sizeof(int))
        is_valid = <int*>calloc(nr_class, sizeof(int))
        vectors = <float*>calloc(nr_hidden * nr_piece, sizeof(float))
        scores = <float*>calloc(nr_class, sizeof(float))
<<<<<<< HEAD
=======
        if not (token_ids and is_valid and vectors and scores):
            with gil:
                PyErr_SetFromErrno(MemoryError)
                PyErr_CheckSignals()
>>>>>>> 090bd003

        while not state.is_final():
            state.set_context_tokens(token_ids, nr_feat)
            memset(vectors, 0, nr_hidden * nr_piece * sizeof(float))
            memset(scores, 0, nr_class * sizeof(float))
            sum_state_features(vectors,
                feat_weights, token_ids, 1, nr_feat, nr_hidden * nr_piece)
            for i in range(nr_hidden * nr_piece):
                vectors[i] += bias[i]
            V = vectors
            W = hW
            for i in range(nr_hidden):
                if nr_piece == 1:
                    feature = V[0] if V[0] >= 0. else 0.
                elif nr_piece == 2:
                    feature = V[0] if V[0] >= V[1] else V[1]
                else:
                    feature = Vec.max(V, nr_piece)
                for j in range(nr_class):
                    scores[j] += feature * W[j]
                W += nr_class
                V += nr_piece
            for i in range(nr_class):
                scores[i] += hb[i]
            self.moves.set_valid(is_valid, state)
            guess = arg_max_if_valid(scores, is_valid, nr_class)
            action = self.moves.c[guess]
            action.do(state, action.label)
            state.push_hist(guess)
        free(token_ids)
        free(is_valid)
        free(vectors)
        free(scores)

    def beam_parse(self, docs, int beam_width=3, float beam_density=0.001):
        cdef Beam beam
        cdef np.ndarray scores
        cdef Doc doc
        cdef int nr_class = self.moves.n_moves
        cdef StateClass stcls, output
        cuda_stream = get_cuda_stream()
        (tokvecs, bp_tokvecs), state2vec, vec2scores = self.get_batch_model(docs, cuda_stream,
                                                                            0.0)
        beams = []
        cdef int offset = 0
        cdef int j = 0
        cdef int k
        for doc in docs:
            beam = Beam(nr_class, beam_width, min_density=beam_density)
            beam.initialize(self.moves.init_beam_state, doc.length, doc.c)
            for i in range(beam.width):
                stcls = <StateClass>beam.at(i)
                stcls.c.offset = offset
            offset += len(doc)
            beam.check_done(_check_final_state, NULL)
            while not beam.is_done:
                states = []
                for i in range(beam.size):
                    stcls = <StateClass>beam.at(i)
                    # This way we avoid having to score finalized states
                    # We do have to take care to keep indexes aligned, though
                    if not stcls.is_final():
                        states.append(stcls)
                token_ids = self.get_token_ids(states)
                vectors = state2vec(token_ids)
                if self.cfg.get('hist_size', 0):
                    hists = numpy.asarray([st.history[:self.cfg['hist_size']]
                                           for st in states], dtype='i')
                    scores = vec2scores((vectors, hists))
                else:
                    scores = vec2scores(vectors)
                j = 0
                c_scores = <float*>scores.data
                for i in range(beam.size):
                    stcls = <StateClass>beam.at(i)
                    if not stcls.is_final():
                        self.moves.set_valid(beam.is_valid[i], stcls.c)
                        for k in range(nr_class):
                            beam.scores[i][k] = c_scores[j * scores.shape[1] + k]
                        j += 1
                beam.advance(_transition_state, _hash_state, <void*>self.moves.c)
                beam.check_done(_check_final_state, NULL)
            beams.append(beam)
        return beams

    def update(self, docs, golds, drop=0., sgd=None, losses=None):
        if not any(self.moves.has_gold(gold) for gold in golds):
            return None
        if self.cfg.get('beam_width', 1) >= 2 and numpy.random.random() >= 0.5:
            return self.update_beam(docs, golds,
                    self.cfg['beam_width'], self.cfg['beam_density'],
                    drop=drop, sgd=sgd, losses=losses)
        if losses is not None and self.name not in losses:
            losses[self.name] = 0.
        if isinstance(docs, Doc) and isinstance(golds, GoldParse):
            docs = [docs]
            golds = [golds]

        cuda_stream = get_cuda_stream()

        states, golds, max_steps = self._init_gold_batch(docs, golds)
        (tokvecs, bp_tokvecs), state2vec, vec2scores = self.get_batch_model(docs, cuda_stream,
                                                                            drop)
        todo = [(s, g) for (s, g) in zip(states, golds)
                if not s.is_final() and g is not None]
        if not todo:
            return None

        backprops = []
        d_tokvecs = state2vec.ops.allocate(tokvecs.shape)
        cdef float loss = 0.
        n_steps = 0
        while todo:
            states, golds = zip(*todo)

            token_ids = self.get_token_ids(states)
            vector, bp_vector = state2vec.begin_update(token_ids, drop=0.0)
            if drop != 0:
                mask = vec2scores.ops.get_dropout_mask(vector.shape, drop)
                vector *= mask
            hists = numpy.asarray([st.history for st in states], dtype='i')
            if self.cfg.get('hist_size', 0):
                scores, bp_scores = vec2scores.begin_update((vector, hists), drop=drop)
            else:
                scores, bp_scores = vec2scores.begin_update(vector, drop=drop)

            d_scores = self.get_batch_loss(states, golds, scores)
            d_scores /= len(docs)
            d_vector = bp_scores(d_scores, sgd=sgd)
            if drop != 0:
                d_vector *= mask

            if isinstance(self.model[0].ops, CupyOps) \
            and not isinstance(token_ids, state2vec.ops.xp.ndarray):
                # Move token_ids and d_vector to GPU, asynchronously
                backprops.append((
                    get_async(cuda_stream, token_ids),
                    get_async(cuda_stream, d_vector),
                    bp_vector
                ))
            else:
                backprops.append((token_ids, d_vector, bp_vector))
            self.transition_batch(states, scores)
            todo = [(st, gold) for (st, gold) in todo
                    if not st.is_final()]
            if losses is not None:
                losses[self.name] += (d_scores**2).sum()
            n_steps += 1
            if n_steps >= max_steps:
                break
        self._make_updates(d_tokvecs,
            bp_tokvecs, backprops, sgd, cuda_stream)

    def update_beam(self, docs, golds, width=None, density=None,
            drop=0., sgd=None, losses=None):
        if not any(self.moves.has_gold(gold) for gold in golds):
            return None
        if not golds:
            return None
        if width is None:
            width = self.cfg.get('beam_width', 2)
        if density is None:
            density = self.cfg.get('beam_density', 0.0)
        if losses is not None and self.name not in losses:
            losses[self.name] = 0.
        lengths = [len(d) for d in docs]
        assert min(lengths) >= 1
        states = self.moves.init_batch(docs)
        for gold in golds:
            self.moves.preprocess_gold(gold)

        cuda_stream = get_cuda_stream()
        (tokvecs, bp_tokvecs), state2vec, vec2scores = self.get_batch_model(docs, cuda_stream, drop)

        states_d_scores, backprops = _beam_utils.update_beam(self.moves, self.nr_feature, 500,
                                        states, golds,
                                        state2vec, vec2scores,
                                        width, density, self.cfg.get('hist_size', 0),
                                        drop=drop, losses=losses)
        backprop_lower = []
        cdef float batch_size = len(docs)
        for i, d_scores in enumerate(states_d_scores):
            d_scores /= batch_size
            if losses is not None:
                losses[self.name] += (d_scores**2).sum()
            ids, bp_vectors, bp_scores = backprops[i]
            d_vector = bp_scores(d_scores, sgd=sgd)
            if isinstance(self.model[0].ops, CupyOps) \
            and not isinstance(ids, state2vec.ops.xp.ndarray):
                backprop_lower.append((
                    get_async(cuda_stream, ids),
                    get_async(cuda_stream, d_vector),
                    bp_vectors))
            else:
                backprop_lower.append((ids, d_vector, bp_vectors))
        d_tokvecs = self.model[0].ops.allocate(tokvecs.shape)
        self._make_updates(d_tokvecs, bp_tokvecs, backprop_lower, sgd, cuda_stream)

    def _init_gold_batch(self, whole_docs, whole_golds):
        """Make a square batch, of length equal to the shortest doc. A long
        doc will get multiple states. Let's say we have a doc of length 2*N,
        where N is the shortest doc. We'll make two states, one representing
        long_doc[:N], and another representing long_doc[N:]."""
        cdef:
            StateClass state
            Transition action
        whole_states = self.moves.init_batch(whole_docs)
        max_length = max(5, min(50, min([len(doc) for doc in whole_docs])))
        max_moves = 0
        states = []
        golds = []
        for doc, state, gold in zip(whole_docs, whole_states, whole_golds):
            gold = self.moves.preprocess_gold(gold)
            if gold is None:
                continue
            oracle_actions = self.moves.get_oracle_sequence(doc, gold)
            start = 0
            while start < len(doc):
                state = state.copy()
                n_moves = 0
                while state.B(0) < start and not state.is_final():
                    action = self.moves.c[oracle_actions.pop(0)]
                    action.do(state.c, action.label)
                    state.c.push_hist(action.clas)
                    n_moves += 1
                has_gold = self.moves.has_gold(gold, start=start,
                                               end=start+max_length)
                if not state.is_final() and has_gold:
                    states.append(state)
                    golds.append(gold)
                    max_moves = max(max_moves, n_moves)
                start += min(max_length, len(doc)-start)
            max_moves = max(max_moves, len(oracle_actions))
        return states, golds, max_moves

    def _make_updates(self, d_tokvecs, bp_tokvecs, backprops, sgd, cuda_stream=None):
        # Tells CUDA to block, so our async copies complete.
        if cuda_stream is not None:
            cuda_stream.synchronize()
        xp = get_array_module(d_tokvecs)
        for ids, d_vector, bp_vector in backprops:
            d_state_features = bp_vector(d_vector, sgd=sgd)
            mask = ids >= 0
            d_state_features *= mask.reshape(ids.shape + (1,))
            self.model[0].ops.scatter_add(d_tokvecs, ids * mask,
                d_state_features)
        bp_tokvecs(d_tokvecs, sgd=sgd)

    @property
    def move_names(self):
        names = []
        for i in range(self.moves.n_moves):
            name = self.moves.move_name(self.moves.c[i].move, self.moves.c[i].label)
            names.append(name)
        return names

    def get_batch_model(self, docs, stream, dropout):
        tok2vec, lower, upper = self.model
        tokvecs, bp_tokvecs = tok2vec.begin_update(docs, drop=dropout)
        state2vec = precompute_hiddens(len(docs), tokvecs,
                                       lower, stream, drop=0.0)
        return (tokvecs, bp_tokvecs), state2vec, upper

    nr_feature = 8

    def get_token_ids(self, states):
        cdef StateClass state
        cdef int n_tokens = self.nr_feature
        cdef np.ndarray ids = numpy.zeros((len(states), n_tokens),
                                          dtype='i', order='C')
        c_ids = <int*>ids.data
        for i, state in enumerate(states):
            if not state.is_final():
                state.c.set_context_tokens(c_ids, n_tokens)
            c_ids += ids.shape[1]
        return ids

    def transition_batch(self, states, float[:, ::1] scores):
        cdef StateClass state
        cdef int[500] is_valid # TODO: Unhack
        cdef float* c_scores = &scores[0, 0]
        for state in states:
            self.moves.set_valid(is_valid, state.c)
            guess = arg_max_if_valid(c_scores, is_valid, scores.shape[1])
            action = self.moves.c[guess]
            action.do(state.c, action.label)
            c_scores += scores.shape[1]
            state.c.push_hist(guess)

    def get_batch_loss(self, states, golds, float[:, ::1] scores):
        cdef StateClass state
        cdef GoldParse gold
        cdef Pool mem = Pool()
        cdef int i
        is_valid = <int*>mem.alloc(self.moves.n_moves, sizeof(int))
        costs = <float*>mem.alloc(self.moves.n_moves, sizeof(float))
        cdef np.ndarray d_scores = numpy.zeros((len(states), self.moves.n_moves),
                                        dtype='f', order='C')
        c_d_scores = <float*>d_scores.data
        for i, (state, gold) in enumerate(zip(states, golds)):
            memset(is_valid, 0, self.moves.n_moves * sizeof(int))
            memset(costs, 0, self.moves.n_moves * sizeof(float))
            self.moves.set_costs(is_valid, costs, state, gold)
            cpu_log_loss(c_d_scores,
                costs, is_valid, &scores[i, 0], d_scores.shape[1])
            c_d_scores += d_scores.shape[1]
        return d_scores

    def set_annotations(self, docs, states):
        cdef StateClass state
        cdef Doc doc
        for state, doc in zip(states, docs):
            self.moves.finalize_state(state.c)
            for i in range(doc.length):
                doc.c[i] = state.c._sent[i]
            self.moves.finalize_doc(doc)
            for hook in self.postprocesses:
                for doc in docs:
                    hook(doc)

    @property
    def postprocesses(self):
        # Available for subclasses, e.g. to deprojectivize
        return []

    def add_label(self, label):
        resized = False
        for action in self.moves.action_types:
            added = self.moves.add_action(action, label)
            if added:
                # Important that the labels be stored as a list! We need the
                # order, or the model goes out of synch
                self.cfg.setdefault('extra_labels', []).append(label)
                resized = True
        if self.model not in (True, False, None) and resized:
            # Weights are stored in (nr_out, nr_in) format, so we're basically
            # just adding rows here.
            smaller = self.model[-1]._layers[-1]
            larger = Affine(self.moves.n_moves, smaller.nI)
            copy_array(larger.W[:smaller.nO], smaller.W)
            copy_array(larger.b[:smaller.nO], smaller.b)
            self.model[-1]._layers[-1] = larger

    def begin_training(self, gold_tuples, pipeline=None, **cfg):
        if 'model' in cfg:
            self.model = cfg['model']
        gold_tuples = nonproj.preprocess_training_data(gold_tuples, label_freq_cutoff=100)
        actions = self.moves.get_actions(gold_parses=gold_tuples)
        for action, labels in actions.items():
            for label in labels:
                self.moves.add_action(action, label)
        if self.model is True:
            cfg['pretrained_dims'] = self.vocab.vectors_length
            self.model, cfg = self.Model(self.moves.n_moves, **cfg)
            self.init_multitask_objectives(gold_tuples, pipeline, **cfg)
            link_vectors_to_models(self.vocab)
            self.cfg.update(cfg)

    def init_multitask_objectives(self, gold_tuples, pipeline, **cfg):
        '''Setup models for secondary objectives, to benefit from multi-task
        learning. This method is intended to be overridden by subclasses.

        For instance, the dependency parser can benefit from sharing
        an input representation with a label prediction model. These auxiliary
        models are discarded after training.
        '''
        pass

    def preprocess_gold(self, docs_golds):
        for doc, gold in docs_golds:
            yield doc, gold

    def use_params(self, params):
        # Can't decorate cdef class :(. Workaround.
        with self.model[0].use_params(params):
            with self.model[1].use_params(params):
                yield

    def to_disk(self, path, **exclude):
        serializers = {
            'tok2vec_model': lambda p: p.open('wb').write(
                self.model[0].to_bytes()),
            'lower_model': lambda p: p.open('wb').write(
                self.model[1].to_bytes()),
            'upper_model': lambda p: p.open('wb').write(
                self.model[2].to_bytes()),
            'vocab': lambda p: self.vocab.to_disk(p),
            'moves': lambda p: self.moves.to_disk(p, strings=False),
            'cfg': lambda p: p.open('w').write(json_dumps(self.cfg))
        }
        util.to_disk(path, serializers, exclude)

    def from_disk(self, path, **exclude):
        deserializers = {
            'vocab': lambda p: self.vocab.from_disk(p),
            'moves': lambda p: self.moves.from_disk(p, strings=False),
            'cfg': lambda p: self.cfg.update(ujson.load(p.open())),
            'model': lambda p: None
        }
        util.from_disk(path, deserializers, exclude)
        if 'model' not in exclude:
            path = util.ensure_path(path)
            if self.model is True:
                self.cfg['pretrained_dims'] = self.vocab.vectors_length
                self.model, cfg = self.Model(**self.cfg)
            else:
                cfg = {}
            with (path / 'tok2vec_model').open('rb') as file_:
                bytes_data = file_.read()
            self.model[0].from_bytes(bytes_data)
            with (path / 'lower_model').open('rb') as file_:
                bytes_data = file_.read()
            self.model[1].from_bytes(bytes_data)
            with (path / 'upper_model').open('rb') as file_:
                bytes_data = file_.read()
            self.model[2].from_bytes(bytes_data)
            self.cfg.update(cfg)
        return self

    def to_bytes(self, **exclude):
        serializers = OrderedDict((
            ('tok2vec_model', lambda: self.model[0].to_bytes()),
            ('lower_model', lambda: self.model[1].to_bytes()),
            ('upper_model', lambda: self.model[2].to_bytes()),
            ('vocab', lambda: self.vocab.to_bytes()),
            ('moves', lambda: self.moves.to_bytes(strings=False)),
            ('cfg', lambda: json.dumps(self.cfg, indent=2, sort_keys=True))
        ))
        if 'model' in exclude:
            exclude['tok2vec_model'] = True
            exclude['lower_model'] = True
            exclude['upper_model'] = True
            exclude.pop('model')
        return util.to_bytes(serializers, exclude)

    def from_bytes(self, bytes_data, **exclude):
        deserializers = OrderedDict((
            ('vocab', lambda b: self.vocab.from_bytes(b)),
            ('moves', lambda b: self.moves.from_bytes(b, strings=False)),
            ('cfg', lambda b: self.cfg.update(json.loads(b))),
            ('tok2vec_model', lambda b: None),
            ('lower_model', lambda b: None),
            ('upper_model', lambda b: None)
        ))
        msg = util.from_bytes(bytes_data, deserializers, exclude)
        if 'model' not in exclude:
            if self.model is True:
                self.model, cfg = self.Model(**self.cfg)
                cfg['pretrained_dims'] = self.vocab.vectors_length
            else:
                cfg = {}
            cfg['pretrained_dims'] = self.vocab.vectors_length
            if 'tok2vec_model' in msg:
                self.model[0].from_bytes(msg['tok2vec_model'])
            if 'lower_model' in msg:
                self.model[1].from_bytes(msg['lower_model'])
            if 'upper_model' in msg:
                self.model[2].from_bytes(msg['upper_model'])
            self.cfg.update(cfg)
        return self


class ParserStateError(ValueError):
    def __init__(self, doc):
        ValueError.__init__(self,
            "Error analysing doc -- no valid actions available. This should "
            "never happen, so please report the error on the issue tracker. "
            "Here's the thread to do so --- reopen it if it's closed:\n"
            "https://github.com/spacy-io/spaCy/issues/429\n"
            "Please include the text that the parser failed on, which is:\n"
            "%s" % repr(doc.text))


cdef int arg_max_if_gold(const weight_t* scores, const weight_t* costs, const int* is_valid, int n) nogil:
    # Find minimum cost
    cdef float cost = 1
    for i in range(n):
        if is_valid[i] and costs[i] < cost:
            cost = costs[i]
    # Now find best-scoring with that cost
    cdef int best = -1
    for i in range(n):
        if costs[i] <= cost and is_valid[i]:
            if best == -1 or scores[i] > scores[best]:
                best = i
    return best


cdef int arg_max_if_valid(const weight_t* scores, const int* is_valid, int n) nogil:
    cdef int best = -1
    for i in range(n):
        if is_valid[i] >= 1:
            if best == -1 or scores[i] > scores[best]:
                best = i
    return best


# These are passed as callbacks to thinc.search.Beam
cdef int _transition_state(void* _dest, void* _src, class_t clas, void* _moves) except -1:
    dest = <StateClass>_dest
    src = <StateClass>_src
    moves = <const Transition*>_moves
    dest.clone(src)
    moves[clas].do(dest.c, moves[clas].label)
    dest.c.push_hist(clas)


cdef int _check_final_state(void* _state, void* extra_args) except -1:
    return (<StateClass>_state).is_final()


def _cleanup(Beam beam):
    for i in range(beam.width):
        Py_XDECREF(<PyObject*>beam._states[i].content)
        Py_XDECREF(<PyObject*>beam._parents[i].content)


cdef hash_t _hash_state(void* _state, void* _) except 0:
    state = <StateClass>_state
    if state.c.is_final():
        return 1
    else:
        return state.c.hash()<|MERGE_RESOLUTION|>--- conflicted
+++ resolved
@@ -47,13 +47,8 @@
 
 from .. import util
 from ..util import get_async, get_cuda_stream
-<<<<<<< HEAD
 from .._ml import zero_init, PrecomputableAffine
-from .._ml import Tok2Vec, doc2feats, rebatch, fine_tune
-=======
-from .._ml import zero_init, PrecomputableAffine, PrecomputableMaxouts
 from .._ml import Tok2Vec, doc2feats, rebatch
->>>>>>> 090bd003
 from .._ml import Residual, drop_layer, flatten
 from .._ml import link_vectors_to_models
 from .._ml import HistoryFeatures
@@ -448,26 +443,18 @@
         PyErr_CheckSignals()
         return state_objs
 
-<<<<<<< HEAD
     cdef void _parseC(self, StateC* state, 
             const float* feat_weights, const float* bias,
             const float* hW, const float* hb,
-=======
-    cdef void _parseC(self, StateC* state,
-            const float* feat_weights, const float* hW, const float* hb,
->>>>>>> 090bd003
             int nr_class, int nr_hidden, int nr_feat, int nr_piece) nogil:
         token_ids = <int*>calloc(nr_feat, sizeof(int))
         is_valid = <int*>calloc(nr_class, sizeof(int))
         vectors = <float*>calloc(nr_hidden * nr_piece, sizeof(float))
         scores = <float*>calloc(nr_class, sizeof(float))
-<<<<<<< HEAD
-=======
         if not (token_ids and is_valid and vectors and scores):
             with gil:
                 PyErr_SetFromErrno(MemoryError)
                 PyErr_CheckSignals()
->>>>>>> 090bd003
 
         while not state.is_final():
             state.set_context_tokens(token_ids, nr_feat)
