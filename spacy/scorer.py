# coding: utf8
from __future__ import division, print_function, unicode_literals

import numpy as np

from .gold import tags_to_entities, GoldParse, DocAnnotation
from .errors import Errors


class PRFScore(object):
    """
    A precision / recall / F score
    """

    def __init__(self):
        self.tp = 0
        self.fp = 0
        self.fn = 0

    def score_set(self, cand, gold):
        self.tp += len(cand.intersection(gold))
        self.fp += len(cand - gold)
        self.fn += len(gold - cand)

    @property
    def precision(self):
        return self.tp / (self.tp + self.fp + 1e-100)

    @property
    def recall(self):
        return self.tp / (self.tp + self.fn + 1e-100)

    @property
    def fscore(self):
        p = self.precision
        r = self.recall
        return 2 * ((p * r) / (p + r + 1e-100))


class ROCAUCScore(object):
    """
    An AUC ROC score.
    """

    def __init__(self):
        self.golds = []
        self.cands = []
        self.saved_score = 0.0
        self.saved_score_at_len = 0

    def score_set(self, cand, gold):
        self.cands.append(cand)
        self.golds.append(gold)

    @property
    def score(self):
        if len(self.golds) == self.saved_score_at_len:
            return self.saved_score
        try:
            self.saved_score = _roc_auc_score(self.golds, self.cands)
        # catch ValueError: Only one class present in y_true.
        # ROC AUC score is not defined in that case.
        except ValueError:
            self.saved_score = -float("inf")
        self.saved_score_at_len = len(self.golds)
        return self.saved_score


class Scorer(object):
    """Compute evaluation scores."""

    def __init__(self, eval_punct=False, pipeline=None):
        """Initialize the Scorer.

        eval_punct (bool): Evaluate the dependency attachments to and from
            punctuation.
        RETURNS (Scorer): The newly created object.

        DOCS: https://spacy.io/api/scorer#init
        """
        self.tokens = PRFScore()
        self.sbd = PRFScore()
        self.unlabelled = PRFScore()
        self.labelled = PRFScore()
        self.labelled_per_dep = dict()
        self.tags = PRFScore()
        self.sent_starts = PRFScore()
        self.ner = PRFScore()
        self.ner_per_ents = dict()
        self.eval_punct = eval_punct
        self.textcat = None
        self.textcat_per_cat = dict()
        self.textcat_positive_label = None
        self.textcat_multilabel = False

        if pipeline:
            for name, model in pipeline:
                if name == "textcat":
                    self.textcat_positive_label = model.cfg.get("positive_label", None)
                    if self.textcat_positive_label:
                        self.textcat = PRFScore()
                    if not model.cfg.get("exclusive_classes", False):
                        self.textcat_multilabel = True
                        for label in model.cfg.get("labels", []):
                            self.textcat_per_cat[label] = ROCAUCScore()
                    else:
                        for label in model.cfg.get("labels", []):
                            self.textcat_per_cat[label] = PRFScore()

    @property
    def tags_acc(self):
        """RETURNS (float): Part-of-speech tag accuracy (fine grained tags,
            i.e. `Token.tag`).
        """
        return self.tags.fscore * 100

    @property
    def sent_p(self):
        """RETURNS (float): F-score for identification of sentence starts.
            i.e. `Token.is_sent_start`).
        """
        return self.sent_starts.precision * 100

    @property
    def sent_r(self):
        """RETURNS (float): F-score for identification of sentence starts.
            i.e. `Token.is_sent_start`).
        """
        return self.sent_starts.recall * 100

    @property
    def sent_f(self):
        """RETURNS (float): F-score for identification of sentence starts.
            i.e. `Token.is_sent_start`).
        """
        return self.sent_starts.fscore * 100

    @property
    def token_acc(self):
        """RETURNS (float): Tokenization accuracy."""
        return self.tokens.precision * 100

    @property
    def uas(self):
        """RETURNS (float): Unlabelled dependency score."""
        return self.unlabelled.fscore * 100

    @property
    def las(self):
        """RETURNS (float): Labelled dependency score."""
        return self.labelled.fscore * 100

    @property
    def las_per_type(self):
        """RETURNS (dict): Scores per dependency label.
        """
        return {
            k: {"p": v.precision * 100, "r": v.recall * 100, "f": v.fscore * 100}
            for k, v in self.labelled_per_dep.items()
        }

    @property
    def ents_p(self):
        """RETURNS (float): Named entity accuracy (precision)."""
        return self.ner.precision * 100

    @property
    def ents_r(self):
        """RETURNS (float): Named entity accuracy (recall)."""
        return self.ner.recall * 100

    @property
    def ents_f(self):
        """RETURNS (float): Named entity accuracy (F-score)."""
        return self.ner.fscore * 100

    @property
    def ents_per_type(self):
        """RETURNS (dict): Scores per entity label.
        """
        return {
            k: {"p": v.precision * 100, "r": v.recall * 100, "f": v.fscore * 100}
            for k, v in self.ner_per_ents.items()
        }

    @property
    def textcat_score(self):
        """RETURNS (float): f-score on positive label for binary exclusive,
        macro-averaged f-score for 3+ exclusive,
        macro-averaged AUC ROC score for multilabel (-1 if undefined)
        """
        if not self.textcat_multilabel:
            # binary multiclass
            if self.textcat_positive_label:
                return self.textcat.fscore * 100
            # other multiclass
            return (
                sum([score.fscore for label, score in self.textcat_per_cat.items()])
                / (len(self.textcat_per_cat) + 1e-100)
                * 100
            )
        # multilabel
        return max(
            sum([score.score for label, score in self.textcat_per_cat.items()])
            / (len(self.textcat_per_cat) + 1e-100),
            -1,
        )

    @property
    def textcats_per_cat(self):
        """RETURNS (dict): Scores per textcat label.
        """
        if not self.textcat_multilabel:
            return {
                k: {"p": v.precision * 100, "r": v.recall * 100, "f": v.fscore * 100}
                for k, v in self.textcat_per_cat.items()
            }
        return {
            k: {"roc_auc_score": max(v.score, -1)}
            for k, v in self.textcat_per_cat.items()
        }

    @property
    def scores(self):
        """RETURNS (dict): All scores with keys `uas`, `las`, `ents_p`,
            `ents_r`, `ents_f`, `tags_acc`, `token_acc`, and `textcat_score`.
        """
        return {
            "uas": self.uas,
            "las": self.las,
            "las_per_type": self.las_per_type,
            "ents_p": self.ents_p,
            "ents_r": self.ents_r,
            "ents_f": self.ents_f,
            "ents_per_type": self.ents_per_type,
            "tags_acc": self.tags_acc,
            "sent_p": self.sent_p,
            "sent_r": self.sent_r,
            "sent_f": self.sent_f,
            "token_acc": self.token_acc,
            "textcat_score": self.textcat_score,
            "textcats_per_cat": self.textcats_per_cat,
        }

    def score(self, example, verbose=False, punct_labels=("p", "punct")):
        """Update the evaluation scores from a single Doc / GoldParse pair.

        example (Example): The predicted annotations + correct annotations.
        verbose (bool): Print debugging information.
        punct_labels (tuple): Dependency labels for punctuation. Used to
            evaluate dependency attachments to punctuation if `eval_punct` is
            `True`.

        DOCS: https://spacy.io/api/scorer#score
        """
        if isinstance(example, tuple) and len(example) == 2:
            doc, gold = example
        else:
            gold = example.gold
            doc = example.doc

        if len(doc) != len(gold):
            doc_annotation = DocAnnotation(cats=gold.cats)
            token_annotation = gold.orig
            gold = GoldParse.from_annotation(doc, doc_annotation, token_annotation)
        orig = gold.orig
        gold_deps = set()
        gold_deps_per_dep = {}
        gold_tags = set()
        gold_sent_starts = set()
        gold_ents = set(tags_to_entities(orig.entities))
        for id_, tag, head, dep, sent_start in zip(orig.ids, orig.tags, orig.heads, orig.deps, orig.sent_starts):
            gold_tags.add((id_, tag))
            if sent_start:
                gold_sent_starts.add(id_)
            if dep not in (None, "") and dep.lower() not in punct_labels:
                gold_deps.add((id_, head, dep.lower()))
                if dep.lower() not in self.labelled_per_dep:
                    self.labelled_per_dep[dep.lower()] = PRFScore()
                if dep.lower() not in gold_deps_per_dep:
                    gold_deps_per_dep[dep.lower()] = set()
                gold_deps_per_dep[dep.lower()].add((id_, head, dep.lower()))
        cand_deps = set()
        cand_deps_per_dep = {}
        cand_tags = set()
        cand_sent_starts = set()
        for token in doc:
            if token.orth_.isspace():
                continue
            gold_i = gold.cand_to_gold[token.i]
            if gold_i is None:
                self.tokens.fp += 1
            else:
                self.tokens.tp += 1
                cand_tags.add((gold_i, token.tag_))
                if token.is_sent_start:
                    cand_sent_starts.add(gold_i)
            if token.dep_.lower() not in punct_labels and token.orth_.strip():
                gold_head = gold.cand_to_gold[token.head.i]
                # None is indistinct, so we can't just add it to the set
                # Multiple (None, None) deps are possible
                if gold_i is None or gold_head is None:
                    self.unlabelled.fp += 1
                    self.labelled.fp += 1
                else:
                    cand_deps.add((gold_i, gold_head, token.dep_.lower()))
                    if token.dep_.lower() not in self.labelled_per_dep:
                        self.labelled_per_dep[token.dep_.lower()] = PRFScore()
                    if token.dep_.lower() not in cand_deps_per_dep:
                        cand_deps_per_dep[token.dep_.lower()] = set()
<<<<<<< HEAD
                    cand_deps_per_dep[token.dep_.lower()].add((gold_i, gold_head, token.dep_.lower()))
        if "-" not in orig.entities:
=======
                    cand_deps_per_dep[token.dep_.lower()].add(
                        (gold_i, gold_head, token.dep_.lower())
                    )
        if "-" not in [token[-1] for token in gold.orig_annot]:
>>>>>>> a741de7c
            # Find all NER labels in gold and doc
            ent_labels = set([x[0] for x in gold_ents] + [k.label_ for k in doc.ents])
            # Set up all labels for per type scoring and prepare gold per type
            gold_per_ents = {ent_label: set() for ent_label in ent_labels}
            for ent_label in ent_labels:
                if ent_label not in self.ner_per_ents:
                    self.ner_per_ents[ent_label] = PRFScore()
                gold_per_ents[ent_label].update(
                    [x for x in gold_ents if x[0] == ent_label]
                )
            # Find all candidate labels, for all and per type
            cand_ents = set()
            cand_per_ents = {ent_label: set() for ent_label in ent_labels}
            for ent in doc.ents:
                first = gold.cand_to_gold[ent.start]
                last = gold.cand_to_gold[ent.end - 1]
                if first is None or last is None:
                    self.ner.fp += 1
                    self.ner_per_ents[ent.label_].fp += 1
                else:
                    cand_ents.add((ent.label_, first, last))
                    cand_per_ents[ent.label_].add((ent.label_, first, last))
            # Scores per ent
            for k, v in self.ner_per_ents.items():
                if k in cand_per_ents:
                    v.score_set(cand_per_ents[k], gold_per_ents[k])
            # Score for all ents
            self.ner.score_set(cand_ents, gold_ents)
        self.tags.score_set(cand_tags, gold_tags)
        self.sent_starts.score_set(cand_sent_starts, gold_sent_starts)
        self.labelled.score_set(cand_deps, gold_deps)
        for dep in self.labelled_per_dep:
            self.labelled_per_dep[dep].score_set(
                cand_deps_per_dep.get(dep, set()), gold_deps_per_dep.get(dep, set())
            )
        self.unlabelled.score_set(
            set(item[:2] for item in cand_deps), set(item[:2] for item in gold_deps)
        )
        if (
            len(gold.cats) > 0
            and set(self.textcat_per_cat) == set(gold.cats)
            and set(gold.cats) == set(doc.cats)
        ):
            goldcat = max(gold.cats, key=gold.cats.get)
            candcat = max(doc.cats, key=doc.cats.get)
            if self.textcat_positive_label:
                self.textcat.score_set(
                    set([self.textcat_positive_label]) & set([candcat]),
                    set([self.textcat_positive_label]) & set([goldcat]),
                )
            for label in self.textcat_per_cat:
                if self.textcat_multilabel:
                    self.textcat_per_cat[label].score_set(
                        doc.cats[label], gold.cats[label]
                    )
                else:
                    self.textcat_per_cat[label].score_set(
                        set([label]) & set([candcat]), set([label]) & set([goldcat])
                    )
        elif len(self.textcat_per_cat) > 0:
            model_labels = set(self.textcat_per_cat)
            eval_labels = set(gold.cats)
            raise ValueError(
                Errors.E162.format(model_labels=model_labels, eval_labels=eval_labels)
            )
        if verbose:
            gold_words = orig.words
            for w_id, h_id, dep in cand_deps - gold_deps:
                print("F", gold_words[w_id], dep, gold_words[h_id])
            for w_id, h_id, dep in gold_deps - cand_deps:
                print("M", gold_words[w_id], dep, gold_words[h_id])


#############################################################################
#
# The following implementation of roc_auc_score() is adapted from
# scikit-learn, which is distributed under the following license:
#
# New BSD License
#
# Copyright (c) 2007–2019 The scikit-learn developers.
# All rights reserved.
#
#
# Redistribution and use in source and binary forms, with or without
# modification, are permitted provided that the following conditions are met:
#
#   a. Redistributions of source code must retain the above copyright notice,
#      this list of conditions and the following disclaimer.
#   b. Redistributions in binary form must reproduce the above copyright
#      notice, this list of conditions and the following disclaimer in the
#      documentation and/or other materials provided with the distribution.
#   c. Neither the name of the Scikit-learn Developers  nor the names of
#      its contributors may be used to endorse or promote products
#      derived from this software without specific prior written
#      permission.
#
#
# THIS SOFTWARE IS PROVIDED BY THE COPYRIGHT HOLDERS AND CONTRIBUTORS "AS IS"
# AND ANY EXPRESS OR IMPLIED WARRANTIES, INCLUDING, BUT NOT LIMITED TO, THE
# IMPLIED WARRANTIES OF MERCHANTABILITY AND FITNESS FOR A PARTICULAR PURPOSE
# ARE DISCLAIMED. IN NO EVENT SHALL THE REGENTS OR CONTRIBUTORS BE LIABLE FOR
# ANY DIRECT, INDIRECT, INCIDENTAL, SPECIAL, EXEMPLARY, OR CONSEQUENTIAL
# DAMAGES (INCLUDING, BUT NOT LIMITED TO, PROCUREMENT OF SUBSTITUTE GOODS OR
# SERVICES; LOSS OF USE, DATA, OR PROFITS; OR BUSINESS INTERRUPTION) HOWEVER
# CAUSED AND ON ANY THEORY OF LIABILITY, WHETHER IN CONTRACT, STRICT
# LIABILITY, OR TORT (INCLUDING NEGLIGENCE OR OTHERWISE) ARISING IN ANY WAY
# OUT OF THE USE OF THIS SOFTWARE, EVEN IF ADVISED OF THE POSSIBILITY OF SUCH
# DAMAGE.


def _roc_auc_score(y_true, y_score):
    """Compute Area Under the Receiver Operating Characteristic Curve (ROC AUC)
    from prediction scores.

    Note: this implementation is restricted to the binary classification task

    Parameters
    ----------
    y_true : array, shape = [n_samples] or [n_samples, n_classes]
        True binary labels or binary label indicators.
        The multiclass case expects shape = [n_samples] and labels
        with values in ``range(n_classes)``.

    y_score : array, shape = [n_samples] or [n_samples, n_classes]
        Target scores, can either be probability estimates of the positive
        class, confidence values, or non-thresholded measure of decisions
        (as returned by "decision_function" on some classifiers). For binary
        y_true, y_score is supposed to be the score of the class with greater
        label. The multiclass case expects shape = [n_samples, n_classes]
        where the scores correspond to probability estimates.

    Returns
    -------
    auc : float

    References
    ----------
    .. [1] `Wikipedia entry for the Receiver operating characteristic
            <https://en.wikipedia.org/wiki/Receiver_operating_characteristic>`_

    .. [2] Fawcett T. An introduction to ROC analysis[J]. Pattern Recognition
           Letters, 2006, 27(8):861-874.

    .. [3] `Analyzing a portion of the ROC curve. McClish, 1989
            <https://www.ncbi.nlm.nih.gov/pubmed/2668680>`_
    """
    if len(np.unique(y_true)) != 2:
        raise ValueError(Errors.E165)
    fpr, tpr, _ = _roc_curve(y_true, y_score)
    return _auc(fpr, tpr)


def _roc_curve(y_true, y_score):
    """Compute Receiver operating characteristic (ROC)

    Note: this implementation is restricted to the binary classification task.

    Parameters
    ----------

    y_true : array, shape = [n_samples]
        True binary labels. If labels are not either {-1, 1} or {0, 1}, then
        pos_label should be explicitly given.

    y_score : array, shape = [n_samples]
        Target scores, can either be probability estimates of the positive
        class, confidence values, or non-thresholded measure of decisions
        (as returned by "decision_function" on some classifiers).

    Returns
    -------
    fpr : array, shape = [>2]
        Increasing false positive rates such that element i is the false
        positive rate of predictions with score >= thresholds[i].

    tpr : array, shape = [>2]
        Increasing true positive rates such that element i is the true
        positive rate of predictions with score >= thresholds[i].

    thresholds : array, shape = [n_thresholds]
        Decreasing thresholds on the decision function used to compute
        fpr and tpr. `thresholds[0]` represents no instances being predicted
        and is arbitrarily set to `max(y_score) + 1`.

    Notes
    -----
    Since the thresholds are sorted from low to high values, they
    are reversed upon returning them to ensure they correspond to both ``fpr``
    and ``tpr``, which are sorted in reversed order during their calculation.

    References
    ----------
    .. [1] `Wikipedia entry for the Receiver operating characteristic
            <https://en.wikipedia.org/wiki/Receiver_operating_characteristic>`_

    .. [2] Fawcett T. An introduction to ROC analysis[J]. Pattern Recognition
           Letters, 2006, 27(8):861-874.
    """
    fps, tps, thresholds = _binary_clf_curve(y_true, y_score)

    # Add an extra threshold position
    # to make sure that the curve starts at (0, 0)
    tps = np.r_[0, tps]
    fps = np.r_[0, fps]
    thresholds = np.r_[thresholds[0] + 1, thresholds]

    if fps[-1] <= 0:
        fpr = np.repeat(np.nan, fps.shape)
    else:
        fpr = fps / fps[-1]

    if tps[-1] <= 0:
        tpr = np.repeat(np.nan, tps.shape)
    else:
        tpr = tps / tps[-1]

    return fpr, tpr, thresholds


def _binary_clf_curve(y_true, y_score):
    """Calculate true and false positives per binary classification threshold.

    Parameters
    ----------
    y_true : array, shape = [n_samples]
        True targets of binary classification

    y_score : array, shape = [n_samples]
        Estimated probabilities or decision function

    Returns
    -------
    fps : array, shape = [n_thresholds]
        A count of false positives, at index i being the number of negative
        samples assigned a score >= thresholds[i]. The total number of
        negative samples is equal to fps[-1] (thus true negatives are given by
        fps[-1] - fps).

    tps : array, shape = [n_thresholds <= len(np.unique(y_score))]
        An increasing count of true positives, at index i being the number
        of positive samples assigned a score >= thresholds[i]. The total
        number of positive samples is equal to tps[-1] (thus false negatives
        are given by tps[-1] - tps).

    thresholds : array, shape = [n_thresholds]
        Decreasing score values.
    """
    pos_label = 1.0

    y_true = np.ravel(y_true)
    y_score = np.ravel(y_score)

    # make y_true a boolean vector
    y_true = y_true == pos_label

    # sort scores and corresponding truth values
    desc_score_indices = np.argsort(y_score, kind="mergesort")[::-1]
    y_score = y_score[desc_score_indices]
    y_true = y_true[desc_score_indices]
    weight = 1.0

    # y_score typically has many tied values. Here we extract
    # the indices associated with the distinct values. We also
    # concatenate a value for the end of the curve.
    distinct_value_indices = np.where(np.diff(y_score))[0]
    threshold_idxs = np.r_[distinct_value_indices, y_true.size - 1]

    # accumulate the true positives with decreasing threshold
    tps = _stable_cumsum(y_true * weight)[threshold_idxs]
    fps = 1 + threshold_idxs - tps
    return fps, tps, y_score[threshold_idxs]


def _stable_cumsum(arr, axis=None, rtol=1e-05, atol=1e-08):
    """Use high precision for cumsum and check that final value matches sum

    Parameters
    ----------
    arr : array-like
        To be cumulatively summed as flat
    axis : int, optional
        Axis along which the cumulative sum is computed.
        The default (None) is to compute the cumsum over the flattened array.
    rtol : float
        Relative tolerance, see ``np.allclose``
    atol : float
        Absolute tolerance, see ``np.allclose``
    """
    out = np.cumsum(arr, axis=axis, dtype=np.float64)
    expected = np.sum(arr, axis=axis, dtype=np.float64)
    if not np.all(
        np.isclose(
            out.take(-1, axis=axis), expected, rtol=rtol, atol=atol, equal_nan=True
        )
    ):
        raise ValueError(Errors.E163)
    return out


def _auc(x, y):
    """Compute Area Under the Curve (AUC) using the trapezoidal rule

    This is a general function, given points on a curve.  For computing the
    area under the ROC-curve, see :func:`roc_auc_score`.

    Parameters
    ----------
    x : array, shape = [n]
        x coordinates. These must be either monotonic increasing or monotonic
        decreasing.
    y : array, shape = [n]
        y coordinates.

    Returns
    -------
    auc : float
    """
    x = np.ravel(x)
    y = np.ravel(y)

    direction = 1
    dx = np.diff(x)
    if np.any(dx < 0):
        if np.all(dx <= 0):
            direction = -1
        else:
            raise ValueError(Errors.E164.format(x))

    area = direction * np.trapz(y, x)
    if isinstance(area, np.memmap):
        # Reductions such as .sum used internally in np.trapz do not return a
        # scalar by default for numpy.memmap instances contrary to
        # regular numpy.ndarray instances.
        area = area.dtype.type(area)
    return area<|MERGE_RESOLUTION|>--- conflicted
+++ resolved
@@ -269,7 +269,9 @@
         gold_tags = set()
         gold_sent_starts = set()
         gold_ents = set(tags_to_entities(orig.entities))
-        for id_, tag, head, dep, sent_start in zip(orig.ids, orig.tags, orig.heads, orig.deps, orig.sent_starts):
+        for id_, tag, head, dep, sent_start in zip(
+            orig.ids, orig.tags, orig.heads, orig.deps, orig.sent_starts
+        ):
             gold_tags.add((id_, tag))
             if sent_start:
                 gold_sent_starts.add(id_)
@@ -308,15 +310,10 @@
                         self.labelled_per_dep[token.dep_.lower()] = PRFScore()
                     if token.dep_.lower() not in cand_deps_per_dep:
                         cand_deps_per_dep[token.dep_.lower()] = set()
-<<<<<<< HEAD
-                    cand_deps_per_dep[token.dep_.lower()].add((gold_i, gold_head, token.dep_.lower()))
-        if "-" not in orig.entities:
-=======
                     cand_deps_per_dep[token.dep_.lower()].add(
                         (gold_i, gold_head, token.dep_.lower())
                     )
         if "-" not in [token[-1] for token in gold.orig_annot]:
->>>>>>> a741de7c
             # Find all NER labels in gold and doc
             ent_labels = set([x[0] for x in gold_ents] + [k.label_ for k in doc.ents])
             # Set up all labels for per type scoring and prepare gold per type
