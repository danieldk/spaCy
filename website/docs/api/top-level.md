---
title: Top-level Functions
menu:
  - ['spacy', 'spacy']
  - ['displacy', 'displacy']
  - ['registry', 'registry']
  - ['Loggers', 'loggers']
  - ['Readers', 'readers']
  - ['Batchers', 'batchers']
  - ['Augmenters', 'augmenters']
  - ['Training & Alignment', 'gold']
  - ['Utility Functions', 'util']
---

## spaCy {#spacy hidden="true"}

### spacy.load {#spacy.load tag="function"}

Load a pipeline using the name of an installed
[package](/usage/saving-loading#models), a string path or a `Path`-like object.
spaCy will try resolving the load argument in this order. If a pipeline is
loaded from a string name, spaCy will assume it's a Python package and import it
and call the package's own `load()` method. If a pipeline is loaded from a path,
spaCy will assume it's a data directory, load its
[`config.cfg`](/api/data-formats#config) and use the language and pipeline
information to construct the `Language` class. The data will be loaded in via
[`Language.from_disk`](/api/language#from_disk).

<Infobox variant="warning" title="Changed in v3.0">

As of v3.0, the `disable` keyword argument specifies components to load but
disable, instead of components to not load at all. Those components can now be
specified separately using the new `exclude` keyword argument.

</Infobox>

> #### Example
>
> ```python
> nlp = spacy.load("en_core_web_sm") # package
> nlp = spacy.load("/path/to/pipeline") # string path
> nlp = spacy.load(Path("/path/to/pipeline")) # pathlib Path
>
> nlp = spacy.load("en_core_web_sm", exclude=["parser", "tagger"])
> ```

| Name                                 | Description                                                                                                                                                                                                                                    |
| ------------------------------------ | ---------------------------------------------------------------------------------------------------------------------------------------------------------------------------------------------------------------------------------------------- |
| `name`                               | Pipeline to load, i.e. package name or path. ~~Union[str, Path]~~                                                                                                                                                                              |
| _keyword-only_                       |                                                                                                                                                                                                                                                |
| `disable`                            | Names of pipeline components to [disable](/usage/processing-pipelines#disabling). Disabled pipes will be loaded but they won't be run unless you explicitly enable them by calling [nlp.enable_pipe](/api/language#enable_pipe). ~~List[str]~~ |
| `exclude` <Tag variant="new">3</Tag> | Names of pipeline components to [exclude](/usage/processing-pipelines#disabling). Excluded components won't be loaded. ~~List[str]~~                                                                                                           |
| `config` <Tag variant="new">3</Tag>  | Optional config overrides, either as nested dict or dict keyed by section value in dot notation, e.g. `"components.name.value"`. ~~Union[Dict[str, Any], Config]~~                                                                             |
| **RETURNS**                          | A `Language` object with the loaded pipeline. ~~Language~~                                                                                                                                                                                     |

Essentially, `spacy.load()` is a convenience wrapper that reads the pipeline's
[`config.cfg`](/api/data-formats#config), uses the language and pipeline
information to construct a `Language` object, loads in the model data and
weights, and returns it.

```python
### Abstract example
cls = spacy.util.get_lang_class(lang)  # 1. Get Language class, e.g. English
nlp = cls()                            # 2. Initialize it
for name in pipeline:
    nlp.add_pipe(name)                 # 3. Add the component to the pipeline
nlp.from_disk(data_path)               # 4. Load in the binary data
```

### spacy.blank {#spacy.blank tag="function" new="2"}

Create a blank pipeline of a given language class. This function is the twin of
`spacy.load()`.

> #### Example
>
> ```python
> nlp_en = spacy.blank("en")   # equivalent to English()
> nlp_de = spacy.blank("de")   # equivalent to German()
> ```

| Name                                | Description                                                                                                                                                        |
| ----------------------------------- | ------------------------------------------------------------------------------------------------------------------------------------------------------------------ |
| `name`                              | [ISO code](https://en.wikipedia.org/wiki/List_of_ISO_639-1_codes) of the language class to load. ~~str~~                                                           |
| _keyword-only_                      |                                                                                                                                                                    |
| `vocab` <Tag variant="new">3</Tag>  | Optional shared vocab to pass in on initialization. If `True` (default), a new `Vocab` object will be created. ~~Union[Vocab, bool]~~.                             |
| `config` <Tag variant="new">3</Tag> | Optional config overrides, either as nested dict or dict keyed by section value in dot notation, e.g. `"components.name.value"`. ~~Union[Dict[str, Any], Config]~~ |
| `meta` <Tag variant="new">3</Tag>   | Optional meta overrides for [`nlp.meta`](/api/language#meta). ~~Dict[str, Any]~~                                                                                   |
| **RETURNS**                         | An empty `Language` object of the appropriate subclass. ~~Language~~                                                                                               |

### spacy.info {#spacy.info tag="function"}

The same as the [`info` command](/api/cli#info). Pretty-print information about
your installation, installed pipelines and local setup from within spaCy.

> #### Example
>
> ```python
> spacy.info()
> spacy.info("en_core_web_sm")
> markdown = spacy.info(markdown=True, silent=True)
> ```

| Name           | Description                                                                  |
| -------------- | ---------------------------------------------------------------------------- |
| `model`        | Optional pipeline, i.e. a package name or path (optional). ~~Optional[str]~~ |
| _keyword-only_ |                                                                              |
| `markdown`     | Print information as Markdown. ~~bool~~                                      |
| `silent`       | Don't print anything, just return. ~~bool~~                                  |

### spacy.explain {#spacy.explain tag="function"}

Get a description for a given POS tag, dependency label or entity type. For a
<<<<<<< HEAD
list of available terms, see
[`glossary.py`](https://github.com/explosion/spaCy/tree/v2.x/spacy/glossary.py).
=======
list of available terms, see [`glossary.py`](%%GITHUB_SPACY/spacy/glossary.py).
>>>>>>> a59f3fcf

> #### Example
>
> ```python
> spacy.explain("NORP")
> # Nationalities or religious or political groups
>
> doc = nlp("Hello world")
> for word in doc:
>    print(word.text, word.tag_, spacy.explain(word.tag_))
> # Hello UH interjection
> # world NN noun, singular or mass
> ```

| Name        | Description                                                                |
| ----------- | -------------------------------------------------------------------------- |
| `term`      | Term to explain. ~~str~~                                                   |
| **RETURNS** | The explanation, or `None` if not found in the glossary. ~~Optional[str]~~ |

### spacy.prefer_gpu {#spacy.prefer_gpu tag="function" new="2.0.14"}

Allocate data and perform operations on [GPU](/usage/#gpu), if available. If
data has already been allocated on CPU, it will not be moved. Ideally, this
function should be called right after importing spaCy and _before_ loading any
pipelines.

> #### Example
>
> ```python
> import spacy
> activated = spacy.prefer_gpu()
> nlp = spacy.load("en_core_web_sm")
> ```

| Name        | Description                                      |
| ----------- | ------------------------------------------------ |
| `gpu_id`    | Device index to select. Defaults to `0`. ~~int~~ |
| **RETURNS** | Whether the GPU was activated. ~~bool~~          |

### spacy.require_gpu {#spacy.require_gpu tag="function" new="2.0.14"}

Allocate data and perform operations on [GPU](/usage/#gpu). Will raise an error
if no GPU is available. If data has already been allocated on CPU, it will not
be moved. Ideally, this function should be called right after importing spaCy
and _before_ loading any pipelines.

> #### Example
>
> ```python
> import spacy
> spacy.require_gpu()
> nlp = spacy.load("en_core_web_sm")
> ```

| Name        | Description                                      |
| ----------- | ------------------------------------------------ |
| `gpu_id`    | Device index to select. Defaults to `0`. ~~int~~ |
| **RETURNS** | `True` ~~bool~~                                  |

### spacy.require_cpu {#spacy.require_cpu tag="function" new="3.0.0"}

Allocate data and perform operations on CPU. 
If data has already been allocated on GPU, it will not
be moved. Ideally, this function should be called right after importing spaCy
and _before_ loading any pipelines.

> #### Example
>
> ```python
> import spacy
> spacy.require_cpu()
> nlp = spacy.load("en_core_web_sm")
> ```

| Name        | Description                                      |
| ----------- | ------------------------------------------------ |
| **RETURNS** | `True` ~~bool~~                                  |

## displaCy {#displacy source="spacy/displacy"}

As of v2.0, spaCy comes with a built-in visualization suite. For more info and
examples, see the usage guide on [visualizing spaCy](/usage/visualizers).

### displacy.serve {#displacy.serve tag="method" new="2"}

Serve a dependency parse tree or named entity visualization to view it in your
browser. Will run a simple web server.

> #### Example
>
> ```python
> import spacy
> from spacy import displacy
> nlp = spacy.load("en_core_web_sm")
> doc1 = nlp("This is a sentence.")
> doc2 = nlp("This is another sentence.")
> displacy.serve([doc1, doc2], style="dep")
> ```

| Name      | Description                                                                                                                                                       |
| --------- | ----------------------------------------------------------------------------------------------------------------------------------------------------------------- |
| `docs`    | Document(s) or span(s) to visualize. ~~Union[Iterable[Union[Doc, Span]], Doc, Span]~~                                                                             |
| `style`   | Visualization style, `"dep"` or `"ent"`. Defaults to `"dep"`. ~~str~~                                                                                             |
| `page`    | Render markup as full HTML page. Defaults to `True`. ~~bool~~                                                                                                     |
| `minify`  | Minify HTML markup. Defaults to `False`. ~~bool~~                                                                                                                 |
| `options` | [Visualizer-specific options](#displacy_options), e.g. colors. ~~Dict[str, Any]~~                                                                                 |
| `manual`  | Don't parse `Doc` and instead expect a dict or list of dicts. [See here](/usage/visualizers#manual-usage) for formats and examples. Defaults to `False`. ~~bool~~ |
| `port`    | Port to serve visualization. Defaults to `5000`. ~~int~~                                                                                                          |
| `host`    | Host to serve visualization. Defaults to `"0.0.0.0"`. ~~str~~                                                                                                     |

### displacy.render {#displacy.render tag="method" new="2"}

Render a dependency parse tree or named entity visualization.

> #### Example
>
> ```python
> import spacy
> from spacy import displacy
> nlp = spacy.load("en_core_web_sm")
> doc = nlp("This is a sentence.")
> html = displacy.render(doc, style="dep")
> ```

| Name        | Description                                                                                                                                                                            |
| ----------- | -------------------------------------------------------------------------------------------------------------------------------------------------------------------------------------- |
| `docs`      | Document(s) or span(s) to visualize. ~~Union[Iterable[Union[Doc, Span]], Doc, Span]~~                                                                                                  |
| `style`     | Visualization style, `"dep"` or `"ent"`. Defaults to `"dep"`. ~~str~~                                                                                                                  |
| `page`      | Render markup as full HTML page. Defaults to `True`. ~~bool~~                                                                                                                          |
| `minify`    | Minify HTML markup. Defaults to `False`. ~~bool~~                                                                                                                                      |
| `options`   | [Visualizer-specific options](#displacy_options), e.g. colors. ~~Dict[str, Any]~~                                                                                                      |
| `manual`    | Don't parse `Doc` and instead expect a dict or list of dicts. [See here](/usage/visualizers#manual-usage) for formats and examples. Defaults to `False`. ~~bool~~                      |
| `jupyter`   | Explicitly enable or disable "[Jupyter](http://jupyter.org/) mode" to return markup ready to be rendered in a notebook. Detected automatically if `None` (default). ~~Optional[bool]~~ |
| **RETURNS** | The rendered HTML markup. ~~str~~                                                                                                                                                      |

### Visualizer options {#displacy_options}

The `options` argument lets you specify additional settings for each visualizer.
If a setting is not present in the options, the default value will be used.

#### Dependency Visualizer options {#options-dep}

> #### Example
>
> ```python
> options = {"compact": True, "color": "blue"}
> displacy.serve(doc, style="dep", options=options)
> ```

| Name                                       | Description                                                                                                                                  |
| ------------------------------------------ | -------------------------------------------------------------------------------------------------------------------------------------------- |
| `fine_grained`                             | Use fine-grained part-of-speech tags (`Token.tag_`) instead of coarse-grained tags (`Token.pos_`). Defaults to `False`. ~~bool~~             |
| `add_lemma` <Tag variant="new">2.2.4</Tag> | Print the lemmas in a separate row below the token texts. Defaults to `False`. ~~bool~~                                                      |
| `collapse_punct`                           | Attach punctuation to tokens. Can make the parse more readable, as it prevents long arcs to attach punctuation. Defaults to `True`. ~~bool~~ |
| `collapse_phrases`                         | Merge noun phrases into one token. Defaults to `False`. ~~bool~~                                                                             |
| `compact`                                  | "Compact mode" with square arrows that takes up less space. Defaults to `False`. ~~bool~~                                                    |
| `color`                                    | Text color (HEX, RGB or color names). Defaults to `"#000000"`. ~~str~~                                                                       |
| `bg`                                       | Background color (HEX, RGB or color names). Defaults to `"#ffffff"`. ~~str~~                                                                 |
| `font`                                     | Font name or font family for all text. Defaults to `"Arial"`. ~~str~~                                                                        |
| `offset_x`                                 | Spacing on left side of the SVG in px. Defaults to `50`. ~~int~~                                                                             |
| `arrow_stroke`                             | Width of arrow path in px. Defaults to `2`. ~~int~~                                                                                          |
| `arrow_width`                              | Width of arrow head in px. Defaults to `10` in regular mode and `8` in compact mode. ~~int~~                                                 |
| `arrow_spacing`                            | Spacing between arrows in px to avoid overlaps. Defaults to `20` in regular mode and `12` in compact mode. ~~int~~                           |
| `word_spacing`                             | Vertical spacing between words and arcs in px. Defaults to `45`. ~~int~~                                                                     |
| `distance`                                 | Distance between words in px. Defaults to `175` in regular mode and `150` in compact mode. ~~int~~                                           |

#### Named Entity Visualizer options {#displacy_options-ent}

> #### Example
>
> ```python
> options = {"ents": ["PERSON", "ORG", "PRODUCT"],
>            "colors": {"ORG": "yellow"}}
> displacy.serve(doc, style="ent", options=options)
> ```

| Name                                    | Description                                                                                                                                                                                                                                 |
| --------------------------------------- | ------------------------------------------------------------------------------------------------------------------------------------------------------------------------------------------------------------------------------------------- |
| `ents`                                  | Entity types to highlight or `None` for all types (default). ~~Optional[List[str]]~~                                                                                                                                                        |
| `colors`                                | Color overrides. Entity types should be mapped to color names or values. ~~Dict[str, str]~~                                                                                                                                                 |
| `template` <Tag variant="new">2.2</Tag> | Optional template to overwrite the HTML used to render entity spans. Should be a format string and can use `{bg}`, `{text}` and `{label}`. See [`templates.py`](%%GITHUB_SPACY/spacy/displacy/templates.py) for examples. ~~Optional[str]~~ |

By default, displaCy comes with colors for all entity types used by
[spaCy's trained pipelines](/models). If you're using custom entity types, you
can use the `colors` setting to add your own colors for them. Your application
or pipeline package can also expose a
[`spacy_displacy_colors` entry point](/usage/saving-loading#entry-points-displacy)
to add custom labels and their colors automatically.

## registry {#registry source="spacy/util.py" new="3"}

spaCy's function registry extends
[Thinc's `registry`](https://thinc.ai/docs/api-config#registry) and allows you
to map strings to functions. You can register functions to create architectures,
optimizers, schedules and more, and then refer to them and set their arguments
in your [config file](/usage/training#config). Python type hints are used to
validate the inputs. See the
[Thinc docs](https://thinc.ai/docs/api-config#registry) for details on the
`registry` methods and our helper library
[`catalogue`](https://github.com/explosion/catalogue) for some background on the
concept of function registries. spaCy also uses the function registry for
language subclasses, model architecture, lookups and pipeline component
factories.

<<<<<<< HEAD
spaCy comes with a small collection of utility functions located in
[`spacy/util.py`](https://github.com/explosion/spaCy/tree/v2.x/spacy/util.py).
Because utility functions are mostly intended for **internal use within spaCy**,
their behavior may change with future releases. The functions documented on this
page should be safe to use and we'll try to ensure backwards compatibility.
However, we recommend having additional tests in place if your application
depends on any of spaCy's utilities.
=======
> #### Example
>
> ```python
> from typing import Iterator
> import spacy
>
> @spacy.registry.schedules("waltzing.v1")
> def waltzing() -> Iterator[float]:
>     i = 0
>     while True:
>         yield i % 3 + 1
>         i += 1
> ```

| Registry name     | Description                                                                                                                                                                                                                                        |
| ----------------- | -------------------------------------------------------------------------------------------------------------------------------------------------------------------------------------------------------------------------------------------------- |
| `architectures`   | Registry for functions that create [model architectures](/api/architectures). Can be used to register custom model architectures and reference them in the `config.cfg`.                                                                           |
| `augmenters`      | Registry for functions that create [data augmentation](#augmenters) callbacks for corpora and other training data iterators.                                                                                                                       |
| `batchers`        | Registry for training and evaluation [data batchers](#batchers).                                                                                                                                                                                   |
| `callbacks`       | Registry for custom callbacks to [modify the `nlp` object](/usage/training#custom-code-nlp-callbacks) before training.                                                                                                                             |
| `displacy_colors` | Registry for custom color scheme for the [`displacy` NER visualizer](/usage/visualizers). Automatically reads from [entry points](/usage/saving-loading#entry-points).                                                                             |
| `factories`       | Registry for functions that create [pipeline components](/usage/processing-pipelines#custom-components). Added automatically when you use the `@spacy.component` decorator and also reads from [entry points](/usage/saving-loading#entry-points). |
| `initializers`    | Registry for functions that create [initializers](https://thinc.ai/docs/api-initializers).                                                                                                                                                         |
| `languages`       | Registry for language-specific `Language` subclasses. Automatically reads from [entry points](/usage/saving-loading#entry-points).                                                                                                                 |
| `layers`          | Registry for functions that create [layers](https://thinc.ai/docs/api-layers).                                                                                                                                                                     |
| `loggers`         | Registry for functions that log [training results](/usage/training).                                                                                                                                                                               |
| `lookups`         | Registry for large lookup tables available via `vocab.lookups`.                                                                                                                                                                                    |
| `losses`          | Registry for functions that create [losses](https://thinc.ai/docs/api-loss).                                                                                                                                                                       |
| `misc`            | Registry for miscellaneous functions that return data assets, knowledge bases or anything else you may need.                                                                                                                                       |
| `optimizers`      | Registry for functions that create [optimizers](https://thinc.ai/docs/api-optimizers).                                                                                                                                                             |
| `readers`         | Registry for file and data readers, including training and evaluation data readers like [`Corpus`](/api/corpus).                                                                                                                                   |
| `schedules`       | Registry for functions that create [schedules](https://thinc.ai/docs/api-schedules).                                                                                                                                                               |
| `tokenizers`      | Registry for tokenizer factories. Registered functions should return a callback that receives the `nlp` object and returns a [`Tokenizer`](/api/tokenizer) or a custom callable.                                                                   |

### spacy-transformers registry {#registry-transformers}

The following registries are added by the
[`spacy-transformers`](https://github.com/explosion/spacy-transformers) package.
See the [`Transformer`](/api/transformer) API reference and
[usage docs](/usage/embeddings-transformers) for details.

> #### Example
>
> ```python
> import spacy_transformers
>
> @spacy_transformers.registry.annotation_setters("my_annotation_setter.v1")
> def configure_custom_annotation_setter():
>     def annotation_setter(docs, trf_data) -> None:
>        # Set annotations on the docs
>
>     return annotation_setter
> ```

| Registry name                                               | Description                                                                                                                                                                                                                                       |
| ----------------------------------------------------------- | ------------------------------------------------------------------------------------------------------------------------------------------------------------------------------------------------------------------------------------------------- |
| [`span_getters`](/api/transformer#span_getters)             | Registry for functions that take a batch of `Doc` objects and return a list of `Span` objects to process by the transformer, e.g. sentences.                                                                                                      |
| [`annotation_setters`](/api/transformer#annotation_setters) | Registry for functions that create annotation setters. Annotation setters are functions that take a batch of `Doc` objects and a [`FullTransformerBatch`](/api/transformer#fulltransformerbatch) and can set additional annotations on the `Doc`. |

## Loggers {#loggers source="spacy/training/loggers.py" new="3"}

A logger records the training results. When a logger is created, two functions
are returned: one for logging the information for each training step, and a
second function that is called to finalize the logging when the training is
finished. To log each training step, a
[dictionary](/usage/training#custom-logging) is passed on from the
[`spacy train`](/api/cli#train), including information such as the training loss
and the accuracy scores on the development set.

There are two built-in logging functions: a logger printing results to the
console in tabular format (which is the default), and one that also sends the
results to a [Weights & Biases](https://www.wandb.com/) dashboard. Instead of
using one of the built-in loggers listed here, you can also
[implement your own](/usage/training#custom-logging).

#### spacy.ConsoleLogger.v1 {#ConsoleLogger tag="registered function"}

> #### Example config
>
> ```ini
> [training.logger]
> @loggers = "spacy.ConsoleLogger.v1"
> ```

Writes the results of a training step to the console in a tabular format.

<Accordion title="Example console output" spaced>

```cli
$ python -m spacy train config.cfg
```

```
ℹ Using CPU
ℹ Loading config and nlp from: config.cfg
ℹ Pipeline: ['tok2vec', 'tagger']
ℹ Start training
ℹ Training. Initial learn rate: 0.0

E     #        LOSS TOK2VEC   LOSS TAGGER   TAG_ACC   SCORE
---   ------   ------------   -----------   -------   ------
  1        0           0.00         86.20      0.22     0.00
  1      200           3.08      18968.78     34.00     0.34
  1      400          31.81      22539.06     33.64     0.34
  1      600          92.13      22794.91     43.80     0.44
  1      800         183.62      21541.39     56.05     0.56
  1     1000         352.49      25461.82     65.15     0.65
  1     1200         422.87      23708.82     71.84     0.72
  1     1400         601.92      24994.79     76.57     0.77
  1     1600         662.57      22268.02     80.20     0.80
  1     1800        1101.50      28413.77     82.56     0.83
  1     2000        1253.43      28736.36     85.00     0.85
  1     2200        1411.02      28237.53     87.42     0.87
  1     2400        1605.35      28439.95     88.70     0.89
```

Note that the cumulative loss keeps increasing within one epoch, but should
start decreasing across epochs.

 </Accordion>

#### spacy.WandbLogger.v1 {#WandbLogger tag="registered function"}

> #### Installation
>
> ```bash
> $ pip install wandb
> $ wandb login
> ```

Built-in logger that sends the results of each training step to the dashboard of
the [Weights & Biases](https://www.wandb.com/) tool. To use this logger, Weights
& Biases should be installed, and you should be logged in. The logger will send
the full config file to W&B, as well as various system information such as
memory utilization, network traffic, disk IO, GPU statistics, etc. This will
also include information such as your hostname and operating system, as well as
the location of your Python executable.

<Infobox variant="warning">

Note that by default, the full (interpolated)
[training config](/usage/training#config) is sent over to the W&B dashboard. If
you prefer to **exclude certain information** such as path names, you can list
those fields in "dot notation" in the `remove_config_values` parameter. These
fields will then be removed from the config before uploading, but will otherwise
remain in the config file stored on your local system.

</Infobox>

> #### Example config
>
> ```ini
> [training.logger]
> @loggers = "spacy.WandbLogger.v1"
> project_name = "monitor_spacy_training"
> remove_config_values = ["paths.train", "paths.dev", "corpora.train.path", "corpora.dev.path"]
> ```

| Name                   | Description                                                                                                                           |
| ---------------------- | ------------------------------------------------------------------------------------------------------------------------------------- |
| `project_name`         | The name of the project in the Weights & Biases interface. The project will be created automatically if it doesn't exist yet. ~~str~~ |
| `remove_config_values` | A list of values to include from the config before it is uploaded to W&B (default: empty). ~~List[str]~~                              |

<Project id="integrations/wandb">

Get started with tracking your spaCy training runs in Weights & Biases using our
project template. It trains on the IMDB Movie Review Dataset and includes a
simple config with the built-in `WandbLogger`, as well as a custom example of
creating variants of the config for a simple hyperparameter grid search and
logging the results.

</Project>

## Readers {#readers}

### File readers {#file-readers source="github.com/explosion/srsly" new="3"}

The following file readers are provided by our serialization library
[`srsly`](https://github.com/explosion/srsly). All registered functions take one
argument `path`, pointing to the file path to load.

> #### Example config
>
> ```ini
> [corpora.train.augmenter.orth_variants]
> @readers = "srsly.read_json.v1"
> path = "corpus/en_orth_variants.json"
> ```

| Name                    | Description                                           |
| ----------------------- | ----------------------------------------------------- |
| `srsly.read_json.v1`    | Read data from a JSON file.                           |
| `srsly.read_jsonl.v1`   | Read data from a JSONL (newline-delimited JSON) file. |
| `srsly.read_yaml.v1`    | Read data from a YAML file.                           |
| `srsly.read_msgpack.v1` | Read data from a binary MessagePack file.             |

<Infobox title="Important note" variant="warning">

Since the file readers expect a local path, you should only use them in config
blocks that are **not executed at runtime** – for example, in `[training]` and
`[corpora]` (to load data or resources like data augmentation tables) or in
`[initialize]` (to pass data to pipeline components).

</Infobox>

#### spacy.read_labels.v1 {#read_labels tag="registered function"}

Read a JSON-formatted labels file generated with
[`init labels`](/api/cli#init-labels). Typically used in the
[`[initialize]`](/api/data-formats#config-initialize) block of the training
config to speed up the model initialization process and provide pre-generated
label sets.

> #### Example config
>
> ```ini
> [initialize.components]
>
> [initialize.components.ner]
>
> [initialize.components.ner.labels]
> @readers = "spacy.read_labels.v1"
> path = "corpus/labels/ner.json"
> ```

| Name        | Description                                                                                                                                                                                                               |
| ----------- | ------------------------------------------------------------------------------------------------------------------------------------------------------------------------------------------------------------------------- |
| `path`      | The path to the labels file generated with [`init labels`](/api/cli#init-labels). ~~Path~~                                                                                                                                |
| `require`   | Whether to require the file to exist. If set to `False` and the labels file doesn't exist, the loader will return `None` and the `initialize` method will extract the labels from the data. Defaults to `False`. ~~bool~~ |
| **CREATES** | The                                                                                                                                                                                                                       |

### Corpus readers {#corpus-readers source="spacy/training/corpus.py" new="3"}

Corpus readers are registered functions that load data and return a function
that takes the current `nlp` object and yields [`Example`](/api/example) objects
that can be used for [training](/usage/training) and
[pretraining](/usage/embeddings-transformers#pretraining). You can replace it
with your own registered function in the
[`@readers` registry](/api/top-level#registry) to customize the data loading and
streaming.

#### spacy.Corpus.v1 {#corpus tag="registered function"}

The `Corpus` reader manages annotated corpora and can be used for training and
development datasets in the [DocBin](/api/docbin) (`.spacy`) format. Also see
the [`Corpus`](/api/corpus) class.

> #### Example config
>
> ```ini
> [paths]
> train = "corpus/train.spacy"
>
> [corpora.train]
> @readers = "spacy.Corpus.v1"
> path = ${paths.train}
> gold_preproc = false
> max_length = 0
> limit = 0
> ```

| Name            | Description                                                                                                                                                                                                                                                                              |
| --------------- | ---------------------------------------------------------------------------------------------------------------------------------------------------------------------------------------------------------------------------------------------------------------------------------------- |
| `path`          | The directory or filename to read from. Expects data in spaCy's binary [`.spacy` format](/api/data-formats#binary-training). ~~Union[str, Path]~~                                                                                                                                        |
|  `gold_preproc` | Whether to set up the Example object with gold-standard sentences and tokens for the predictions. See [`Corpus`](/api/corpus#init) for details. ~~bool~~                                                                                                                                 |
| `max_length`    | Maximum document length. Longer documents will be split into sentences, if sentence boundaries are available. Defaults to `0` for no limit. ~~int~~                                                                                                                                      |
| `limit`         | Limit corpus to a subset of examples, e.g. for debugging. Defaults to `0` for no limit. ~~int~~                                                                                                                                                                                          |
| `augmenter`     | Apply some simply data augmentation, where we replace tokens with variations. This is especially useful for punctuation and case replacement, to help generalize beyond corpora that don't have smart-quotes, or only have smart quotes, etc. Defaults to `None`. ~~Optional[Callable]~~ |
| **CREATES**     | The corpus reader. ~~Corpus~~                                                                                                                                                                                                                                                            |

#### spacy.JsonlCorpus.v1 {#jsonlcorpus tag="registered function"}

Create [`Example`](/api/example) objects from a JSONL (newline-delimited JSON)
file of texts keyed by `"text"`. Can be used to read the raw text corpus for
language model [pretraining](/usage/embeddings-transformers#pretraining) from a
JSONL file. Also see the [`JsonlCorpus`](/api/corpus#jsonlcorpus) class.

> #### Example config
>
> ```ini
> [paths]
> pretrain = "corpus/raw_text.jsonl"
>
> [corpora.pretrain]
> @readers = "spacy.JsonlCorpus.v1"
> path = ${paths.pretrain}
> min_length = 0
> max_length = 0
> limit = 0
> ```

| Name         | Description                                                                                                                      |
| ------------ | -------------------------------------------------------------------------------------------------------------------------------- |
| `path`       | The directory or filename to read from. Expects newline-delimited JSON with a key `"text"` for each record. ~~Union[str, Path]~~ |
| `min_length` | Minimum document length (in tokens). Shorter documents will be skipped. Defaults to `0`, which indicates no limit. ~~int~~       |
| `max_length` | Maximum document length (in tokens). Longer documents will be skipped. Defaults to `0`, which indicates no limit. ~~int~~        |
| `limit`      | Limit corpus to a subset of examples, e.g. for debugging. Defaults to `0` for no limit. ~~int~~                                  |
| **CREATES**  | The corpus reader. ~~JsonlCorpus~~                                                                                               |

## Batchers {#batchers source="spacy/training/batchers.py" new="3"}

A data batcher implements a batching strategy that essentially turns a stream of
items into a stream of batches, with each batch consisting of one item or a list
of items. During training, the models update their weights after processing one
batch at a time. Typical batching strategies include presenting the training
data as a stream of batches with similar sizes, or with increasing batch sizes.
See the Thinc documentation on
[`schedules`](https://thinc.ai/docs/api-schedules) for a few standard examples.

Instead of using one of the built-in batchers listed here, you can also
[implement your own](/usage/training#custom-code-readers-batchers), which may or
may not use a custom schedule.

### spacy.batch_by_words.v1 {#batch_by_words tag="registered function"}

Create minibatches of roughly a given number of words. If any examples are
longer than the specified batch length, they will appear in a batch by
themselves, or be discarded if `discard_oversize` is set to `True`. The argument
`docs` can be a list of strings, [`Doc`](/api/doc) objects or
[`Example`](/api/example) objects.

> #### Example config
>
> ```ini
> [training.batcher]
> @batchers = "spacy.batch_by_words.v1"
> size = 100
> tolerance = 0.2
> discard_oversize = false
> get_length = null
> ```

| Name               | Description                                                                                                                                                                             |
| ------------------ | --------------------------------------------------------------------------------------------------------------------------------------------------------------------------------------- |
| `seqs`             | The sequences to minibatch. ~~Iterable[Any]~~                                                                                                                                           |
| `size`             | The target number of words per batch. Can also be a block referencing a schedule, e.g. [`compounding`](https://thinc.ai/docs/api-schedules/#compounding). ~~Union[int, Sequence[int]]~~ |
| `tolerance`        | What percentage of the size to allow batches to exceed. ~~float~~                                                                                                                       |
| `discard_oversize` | Whether to discard sequences that by themselves exceed the tolerated size. ~~bool~~                                                                                                     |
| `get_length`       | Optional function that receives a sequence item and returns its length. Defaults to the built-in `len()` if not set. ~~Optional[Callable[[Any], int]]~~                                 |
| **CREATES**        | The batcher that takes an iterable of items and returns batches. ~~Callable[[Iterable[Any]], Iterable[List[Any]]]~~                                                                     |

### spacy.batch_by_sequence.v1 {#batch_by_sequence tag="registered function"}

> #### Example config
>
> ```ini
> [training.batcher]
> @batchers = "spacy.batch_by_sequence.v1"
> size = 32
> get_length = null
> ```

Create a batcher that creates batches of the specified size.

| Name         | Description                                                                                                                                                                             |
| ------------ | --------------------------------------------------------------------------------------------------------------------------------------------------------------------------------------- |
| `size`       | The target number of items per batch. Can also be a block referencing a schedule, e.g. [`compounding`](https://thinc.ai/docs/api-schedules/#compounding). ~~Union[int, Sequence[int]]~~ |
| `get_length` | Optional function that receives a sequence item and returns its length. Defaults to the built-in `len()` if not set. ~~Optional[Callable[[Any], int]]~~                                 |
| **CREATES**  | The batcher that takes an iterable of items and returns batches. ~~Callable[[Iterable[Any]], Iterable[List[Any]]]~~                                                                     |

### spacy.batch_by_padded.v1 {#batch_by_padded tag="registered function"}
>>>>>>> a59f3fcf

> #### Example config
>
> ```ini
> [training.batcher]
> @batchers = "spacy.batch_by_padded.v1"
> size = 100
> buffer = 256
> discard_oversize = false
> get_length = null
> ```

Minibatch a sequence by the size of padded batches that would result, with
sequences binned by length within a window. The padded size is defined as the
maximum length of sequences within the batch multiplied by the number of
sequences in the batch.

| Name               | Description                                                                                                                                                                                                                                 |
| ------------------ | ------------------------------------------------------------------------------------------------------------------------------------------------------------------------------------------------------------------------------------------- |
| `size`             | The largest padded size to batch sequences into. Can also be a block referencing a schedule, e.g. [`compounding`](https://thinc.ai/docs/api-schedules/#compounding). ~~Union[int, Sequence[int]]~~                                          |
| `buffer`           | The number of sequences to accumulate before sorting by length. A larger buffer will result in more even sizing, but if the buffer is very large, the iteration order will be less random, which can result in suboptimal training. ~~int~~ |
| `discard_oversize` | Whether to discard sequences that are by themselves longer than the largest padded batch size. ~~bool~~                                                                                                                                     |
| `get_length`       | Optional function that receives a sequence item and returns its length. Defaults to the built-in `len()` if not set. ~~Optional[Callable[[Any], int]]~~                                                                                     |
| **CREATES**        | The batcher that takes an iterable of items and returns batches. ~~Callable[[Iterable[Any]], Iterable[List[Any]]]~~                                                                                                                         |

## Augmenters {#augmenters source="spacy/training/augment.py" new="3"}

Data augmentation is the process of applying small modifications to the training
data. It can be especially useful for punctuation and case replacement – for
example, if your corpus only uses smart quotes and you want to include
variations using regular quotes, or to make the model less sensitive to
capitalization by including a mix of capitalized and lowercase examples. See the
[usage guide](/usage/training#data-augmentation) for details and examples.

### spacy.orth_variants.v1 {#orth_variants tag="registered function"}

> #### Example config
>
> ```ini
> [corpora.train.augmenter]
> @augmenters = "spacy.orth_variants.v1"
> level = 0.1
> lower = 0.5
>
> [corpora.train.augmenter.orth_variants]
> @readers = "srsly.read_json.v1"
> path = "corpus/en_orth_variants.json"
> ```

Create a data augmentation callback that uses orth-variant replacement. The
callback can be added to a corpus or other data iterator during training. It's
is especially useful for punctuation and case replacement, to help generalize
beyond corpora that don't have smart quotes, or only have smart quotes etc.

| Name            | Description                                                                                                                                                                                                                                                                                               |
| --------------- | --------------------------------------------------------------------------------------------------------------------------------------------------------------------------------------------------------------------------------------------------------------------------------------------------------- |
| `level`         | The percentage of texts that will be augmented. ~~float~~                                                                                                                                                                                                                                                 |
| `lower`         | The percentage of texts that will be lowercased. ~~float~~                                                                                                                                                                                                                                                |
| `orth_variants` | A dictionary containing the single and paired orth variants. Typically loaded from a JSON file. See [`en_orth_variants.json`](https://github.com/explosion/spacy-lookups-data/blob/master/spacy_lookups_data/data/en_orth_variants.json) for an example. ~~Dict[str, Dict[List[Union[str, List[str]]]]]~~ |
| **CREATES**     | A function that takes the current `nlp` object and an [`Example`](/api/example) and yields augmented `Example` objects. ~~Callable[[Language, Example], Iterator[Example]]~~                                                                                                                              |

### spacy.lower_case.v1 {#lower_case tag="registered function"}

> #### Example config
>
> ```ini
> [corpora.train.augmenter]
> @augmenters = "spacy.lower_case.v1"
> level = 0.3
> ```

Create a data augmentation callback that lowercases documents. The callback can
be added to a corpus or other data iterator during training. It's especially
useful for making the model less sensitive to capitalization.

| Name        | Description                                                                                                                                                                  |
| ----------- | ---------------------------------------------------------------------------------------------------------------------------------------------------------------------------- |
| `level`     | The percentage of texts that will be augmented. ~~float~~                                                                                                                    |
| **CREATES** | A function that takes the current `nlp` object and an [`Example`](/api/example) and yields augmented `Example` objects. ~~Callable[[Language, Example], Iterator[Example]]~~ |

## Training data and alignment {#gold source="spacy/training"}

### training.offsets_to_biluo_tags {#offsets_to_biluo_tags tag="function"}

Encode labelled spans into per-token tags, using the
[BILUO scheme](/usage/linguistic-features#accessing-ner) (Begin, In, Last, Unit,
Out). Returns a list of strings, describing the tags. Each tag string will be in
the form of either `""`, `"O"` or `"{action}-{label}"`, where action is one of
`"B"`, `"I"`, `"L"`, `"U"`. The string `"-"` is used where the entity offsets
don't align with the tokenization in the `Doc` object. The training algorithm
will view these as missing values. `O` denotes a non-entity token. `B` denotes
the beginning of a multi-token entity, `I` the inside of an entity of three or
more tokens, and `L` the end of an entity of two or more tokens. `U` denotes a
single-token entity.

<Infobox title="Changed in v3.0" variant="warning" id="biluo_tags_from_offsets">

This method was previously available as `spacy.gold.biluo_tags_from_offsets`.

</Infobox>

> #### Example
>
> ```python
> from spacy.training import offsets_to_biluo_tags
>
> doc = nlp("I like London.")
> entities = [(7, 13, "LOC")]
> tags = offsets_to_biluo_tags(doc, entities)
> assert tags == ["O", "O", "U-LOC", "O"]
> ```

| Name        | Description                                                                                                                                                                                |
| ----------- | ------------------------------------------------------------------------------------------------------------------------------------------------------------------------------------------ |
| `doc`       | The document that the entity offsets refer to. The output tags will refer to the token boundaries within the document. ~~Doc~~                                                             |
| `entities`  | A sequence of `(start, end, label)` triples. `start` and `end` should be character-offset integers denoting the slice into the original string. ~~List[Tuple[int, int, Union[str, int]]]~~ |
| `missing`   | The label used for missing values, e.g. if tokenization doesn't align with the entity offsets. Defaults to `"O"`. ~~str~~                                                                  |
| **RETURNS** | A list of strings, describing the [BILUO](/usage/linguistic-features#accessing-ner) tags. ~~List[str]~~                                                                                    |

### training.biluo_tags_to_offsets {#biluo_tags_to_offsets tag="function"}

Encode per-token tags following the
[BILUO scheme](/usage/linguistic-features#accessing-ner) into entity offsets.

<Infobox title="Changed in v3.0" variant="warning" id="offsets_from_biluo_tags">

This method was previously available as `spacy.gold.offsets_from_biluo_tags`.

</Infobox>

> #### Example
>
> ```python
> from spacy.training import biluo_tags_to_offsets
>
> doc = nlp("I like London.")
> tags = ["O", "O", "U-LOC", "O"]
> entities = biluo_tags_to_offsets(doc, tags)
> assert entities == [(7, 13, "LOC")]
> ```

| Name        | Description                                                                                                                                                                                                                                                  |
| ----------- | ------------------------------------------------------------------------------------------------------------------------------------------------------------------------------------------------------------------------------------------------------------ |
| `doc`       | The document that the BILUO tags refer to. ~~Doc~~                                                                                                                                                                                                           |
| `entities`  | A sequence of [BILUO](/usage/linguistic-features#accessing-ner) tags with each tag describing one token. Each tag string will be of the form of either `""`, `"O"` or `"{action}-{label}"`, where action is one of `"B"`, `"I"`, `"L"`, `"U"`. ~~List[str]~~ |
| **RETURNS** | A sequence of `(start, end, label)` triples. `start` and `end` will be character-offset integers denoting the slice into the original string. ~~List[Tuple[int, int, str]]~~                                                                                 |

### training.biluo_tags_to_spans {#biluo_tags_to_spans tag="function" new="2.1"}

Encode per-token tags following the
[BILUO scheme](/usage/linguistic-features#accessing-ner) into
[`Span`](/api/span) objects. This can be used to create entity spans from
token-based tags, e.g. to overwrite the `doc.ents`.

<Infobox title="Changed in v3.0" variant="warning" id="spans_from_biluo_tags">

This method was previously available as `spacy.gold.spans_from_biluo_tags`.

</Infobox>

> #### Example
>
> ```python
> from spacy.training import biluo_tags_to_spans
>
> doc = nlp("I like London.")
> tags = ["O", "O", "U-LOC", "O"]
> doc.ents = biluo_tags_to_spans(doc, tags)
> ```

| Name        | Description                                                                                                                                                                                                                                                  |
| ----------- | ------------------------------------------------------------------------------------------------------------------------------------------------------------------------------------------------------------------------------------------------------------ |
| `doc`       | The document that the BILUO tags refer to. ~~Doc~~                                                                                                                                                                                                           |
| `entities`  | A sequence of [BILUO](/usage/linguistic-features#accessing-ner) tags with each tag describing one token. Each tag string will be of the form of either `""`, `"O"` or `"{action}-{label}"`, where action is one of `"B"`, `"I"`, `"L"`, `"U"`. ~~List[str]~~ |
| **RETURNS** | A sequence of `Span` objects with added entity labels. ~~List[Span]~~                                                                                                                                                                                        |

## Utility functions {#util source="spacy/util.py"}

spaCy comes with a small collection of utility functions located in
[`spacy/util.py`](%%GITHUB_SPACY/spacy/util.py). Because utility functions are
mostly intended for **internal use within spaCy**, their behavior may change
with future releases. The functions documented on this page should be safe to
use and we'll try to ensure backwards compatibility. However, we recommend
having additional tests in place if your application depends on any of spaCy's
utilities.

### util.get_lang_class {#util.get_lang_class tag="function"}

Import and load a `Language` class. Allows lazy-loading
[language data](/usage/linguistic-features#language-data) and importing
languages using the two-letter language code. To add a language code for a
custom language class, you can register it using the
[`@registry.languages`](/api/top-level#registry) decorator.

> #### Example
>
> ```python
> for lang_id in ["en", "de"]:
>     lang_class = util.get_lang_class(lang_id)
>     lang = lang_class()
> ```

| Name        | Description                                    |
| ----------- | ---------------------------------------------- |
| `lang`      | Two-letter language code, e.g. `"en"`. ~~str~~ |
| **RETURNS** | The respective subclass. ~~Language~~          |

### util.lang_class_is_loaded {#util.lang_class_is_loaded tag="function" new="2.1"}

Check whether a `Language` subclass is already loaded. `Language` subclasses are
loaded lazily to avoid expensive setup code associated with the language data.

> #### Example
>
> ```python
> lang_cls = util.get_lang_class("en")
> assert util.lang_class_is_loaded("en") is True
> assert util.lang_class_is_loaded("de") is False
> ```

| Name        | Description                                    |
| ----------- | ---------------------------------------------- |
| `name`      | Two-letter language code, e.g. `"en"`. ~~str~~ |
| **RETURNS** | Whether the class has been loaded. ~~bool~~    |

### util.load_model {#util.load_model tag="function" new="2"}

Load a pipeline from a package or data path. If called with a string name, spaCy
will assume the pipeline is a Python package and import and call its `load()`
method. If called with a path, spaCy will assume it's a data directory, read the
language and pipeline settings from the [`config.cfg`](/api/data-formats#config)
and create a `Language` object. The model data will then be loaded in via
[`Language.from_disk`](/api/language#from_disk).

> #### Example
>
> ```python
> nlp = util.load_model("en_core_web_sm")
> nlp = util.load_model("en_core_web_sm", exclude=["ner"])
> nlp = util.load_model("/path/to/data")
> ```

| Name                                 | Description                                                                                                                                                                                                                                      |
| ------------------------------------ | ------------------------------------------------------------------------------------------------------------------------------------------------------------------------------------------------------------------------------------------------ |
| `name`                               | Package name or path. ~~str~~                                                                                                                                                                                                                    |
| `vocab` <Tag variant="new">3</Tag>   | Optional shared vocab to pass in on initialization. If `True` (default), a new `Vocab` object will be created. ~~Union[Vocab, bool]~~.                                                                                                           |
| `disable`                            | Names of pipeline components to [disable](/usage/processing-pipelines#disabling). Disabled pipes will be loaded but they won't be run unless you explicitly enable them by calling [`nlp.enable_pipe`](/api/language#enable_pipe). ~~List[str]~~ |
| `exclude` <Tag variant="new">3</Tag> | Names of pipeline components to [exclude](/usage/processing-pipelines#disabling). Excluded components won't be loaded. ~~List[str]~~                                                                                                             |
| `config` <Tag variant="new">3</Tag>  | Config overrides as nested dict or flat dict keyed by section values in dot notation, e.g. `"nlp.pipeline"`. ~~Union[Dict[str, Any], Config]~~                                                                                                   |
| **RETURNS**                          | `Language` class with the loaded pipeline. ~~Language~~                                                                                                                                                                                          |

### util.load_model_from_init_py {#util.load_model_from_init_py tag="function" new="2"}

A helper function to use in the `load()` method of a pipeline package's
[`__init__.py`](https://github.com/explosion/spacy-models/tree/master/template/model/xx_model_name/__init__.py).

> #### Example
>
> ```python
> from spacy.util import load_model_from_init_py
>
> def load(**overrides):
>     return load_model_from_init_py(__file__, **overrides)
> ```

| Name                                 | Description                                                                                                                                                                                                                                    |
| ------------------------------------ | ---------------------------------------------------------------------------------------------------------------------------------------------------------------------------------------------------------------------------------------------- |
| `init_file`                          | Path to package's `__init__.py`, i.e. `__file__`. ~~Union[str, Path]~~                                                                                                                                                                         |
| `vocab` <Tag variant="new">3</Tag>   | Optional shared vocab to pass in on initialization. If `True` (default), a new `Vocab` object will be created. ~~Union[Vocab, bool]~~.                                                                                                         |
| `disable`                            | Names of pipeline components to [disable](/usage/processing-pipelines#disabling). Disabled pipes will be loaded but they won't be run unless you explicitly enable them by calling [nlp.enable_pipe](/api/language#enable_pipe). ~~List[str]~~ |
| `exclude` <Tag variant="new">3</Tag> | Names of pipeline components to [exclude](/usage/processing-pipelines#disabling). Excluded components won't be loaded. ~~List[str]~~                                                                                                           |
| `config` <Tag variant="new">3</Tag>  | Config overrides as nested dict or flat dict keyed by section values in dot notation, e.g. `"nlp.pipeline"`. ~~Union[Dict[str, Any], Config]~~                                                                                                 |
| **RETURNS**                          | `Language` class with the loaded pipeline. ~~Language~~                                                                                                                                                                                        |

### util.load_config {#util.load_config tag="function" new="3"}

Load a pipeline's [`config.cfg`](/api/data-formats#config) from a file path. The
config typically includes details about the components and how they're created,
as well as all training settings and hyperparameters.

> #### Example
>
> ```python
> config = util.load_config("/path/to/config.cfg")
> print(config.to_str())
> ```

| Name          | Description                                                                                                                                                                 |
| ------------- | --------------------------------------------------------------------------------------------------------------------------------------------------------------------------- |
| `path`        | Path to the pipeline's `config.cfg`. ~~Union[str, Path]~~                                                                                                                   |
| `overrides`   | Optional config overrides to replace in loaded config. Can be provided as nested dict, or as flat dict with keys in dot notation, e.g. `"nlp.pipeline"`. ~~Dict[str, Any]~~ |
| `interpolate` | Whether to interpolate the config and replace variables like `${paths.train}` with their values. Defaults to `False`. ~~bool~~                                              |
| **RETURNS**   | The pipeline's config. ~~Config~~                                                                                                                                           |

### util.load_meta {#util.load_meta tag="function" new="3"}

Get a pipeline's [`meta.json`](/api/data-formats#meta) from a file path and
validate its contents. The meta typically includes details about author,
licensing, data sources and version.

> #### Example
>
> ```python
> meta = util.load_meta("/path/to/meta.json")
> ```

| Name        | Description                                              |
| ----------- | -------------------------------------------------------- |
| `path`      | Path to the pipeline's `meta.json`. ~~Union[str, Path]~~ |
| **RETURNS** | The pipeline's meta data. ~~Dict[str, Any]~~             |

### util.get_installed_models {#util.get_installed_models tag="function" new="3"}

List all pipeline packages installed in the current environment. This will
include any spaCy pipeline that was packaged with
[`spacy package`](/api/cli#package). Under the hood, pipeline packages expose a
Python entry point that spaCy can check, without having to load the `nlp`
object.

> #### Example
>
> ```python
> names = util.get_installed_models()
> ```

| Name        | Description                                                                           |
| ----------- | ------------------------------------------------------------------------------------- |
| **RETURNS** | The string names of the pipelines installed in the current environment. ~~List[str]~~ |

### util.is_package {#util.is_package tag="function"}

Check if string maps to a package installed via pip. Mainly used to validate
[pipeline packages](/usage/models).

> #### Example
>
> ```python
> util.is_package("en_core_web_sm") # True
> util.is_package("xyz") # False
> ```

| Name        | Description                                           |
| ----------- | ----------------------------------------------------- |
| `name`      | Name of package. ~~str~~                              |
| **RETURNS** | `True` if installed package, `False` if not. ~~bool~~ |

### util.get_package_path {#util.get_package_path tag="function" new="2"}

Get path to an installed package. Mainly used to resolve the location of
[pipeline packages](/usage/models). Currently imports the package to find its
path.

> #### Example
>
> ```python
> util.get_package_path("en_core_web_sm")
> # /usr/lib/python3.6/site-packages/en_core_web_sm
> ```

| Name           | Description                                  |
| -------------- | -------------------------------------------- |
| `package_name` | Name of installed package. ~~str~~           |
| **RETURNS**    | Path to pipeline package directory. ~~Path~~ |

### util.is_in_jupyter {#util.is_in_jupyter tag="function" new="2"}

Check if user is running spaCy from a [Jupyter](https://jupyter.org) notebook by
detecting the IPython kernel. Mainly used for the
[`displacy`](/api/top-level#displacy) visualizer.

> #### Example
>
> ```python
> html = "<h1>Hello world!</h1>"
> if util.is_in_jupyter():
>     from IPython.core.display import display, HTML
>     display(HTML(html))
> ```

| Name        | Description                                    |
| ----------- | ---------------------------------------------- |
| **RETURNS** | `True` if in Jupyter, `False` if not. ~~bool~~ |

### util.compile_prefix_regex {#util.compile_prefix_regex tag="function"}

Compile a sequence of prefix rules into a regex object.

> #### Example
>
> ```python
> prefixes = ("§", "%", "=", r"\+")
> prefix_regex = util.compile_prefix_regex(prefixes)
> nlp.tokenizer.prefix_search = prefix_regex.search
> ```

<<<<<<< HEAD
| Name        | Type                                                          | Description                                                                                                                             |
| ----------- | ------------------------------------------------------------- | --------------------------------------------------------------------------------------------------------------------------------------- |
| `entries`   | tuple                                                         | The prefix rules, e.g. [`lang.punctuation.TOKENIZER_PREFIXES`](https://github.com/explosion/spaCy/tree/v2.x/spacy/lang/punctuation.py). |
| **RETURNS** | [regex](https://docs.python.org/3/library/re.html#re-objects) | The regex object. to be used for [`Tokenizer.prefix_search`](/api/tokenizer#attributes).                                                |
=======
| Name        | Description                                                                                                                                 |
| ----------- | ------------------------------------------------------------------------------------------------------------------------------------------- |
| `entries`   | The prefix rules, e.g. [`lang.punctuation.TOKENIZER_PREFIXES`](%%GITHUB_SPACY/spacy/lang/punctuation.py). ~~Iterable[Union[str, Pattern]]~~ |
| **RETURNS** | The regex object to be used for [`Tokenizer.prefix_search`](/api/tokenizer#attributes). ~~Pattern~~                                         |
>>>>>>> a59f3fcf

### util.compile_suffix_regex {#util.compile_suffix_regex tag="function"}

Compile a sequence of suffix rules into a regex object.

> #### Example
>
> ```python
> suffixes = ("'s", "'S", r"(?<=[0-9])\+")
> suffix_regex = util.compile_suffix_regex(suffixes)
> nlp.tokenizer.suffix_search = suffix_regex.search
> ```

<<<<<<< HEAD
| Name        | Type                                                          | Description                                                                                                                             |
| ----------- | ------------------------------------------------------------- | --------------------------------------------------------------------------------------------------------------------------------------- |
| `entries`   | tuple                                                         | The suffix rules, e.g. [`lang.punctuation.TOKENIZER_SUFFIXES`](https://github.com/explosion/spaCy/tree/v2.x/spacy/lang/punctuation.py). |
| **RETURNS** | [regex](https://docs.python.org/3/library/re.html#re-objects) | The regex object. to be used for [`Tokenizer.suffix_search`](/api/tokenizer#attributes).                                                |
=======
| Name        | Description                                                                                                                                 |
| ----------- | ------------------------------------------------------------------------------------------------------------------------------------------- |
| `entries`   | The suffix rules, e.g. [`lang.punctuation.TOKENIZER_SUFFIXES`](%%GITHUB_SPACY/spacy/lang/punctuation.py). ~~Iterable[Union[str, Pattern]]~~ |
| **RETURNS** | The regex object to be used for [`Tokenizer.suffix_search`](/api/tokenizer#attributes). ~~Pattern~~                                         |
>>>>>>> a59f3fcf

### util.compile_infix_regex {#util.compile_infix_regex tag="function"}

Compile a sequence of infix rules into a regex object.

> #### Example
>
> ```python
> infixes = ("…", "-", "—", r"(?<=[0-9])[+\-\*^](?=[0-9-])")
> infix_regex = util.compile_infix_regex(infixes)
> nlp.tokenizer.infix_finditer = infix_regex.finditer
> ```

<<<<<<< HEAD
| Name        | Type                                                          | Description                                                                                                                           |
| ----------- | ------------------------------------------------------------- | ------------------------------------------------------------------------------------------------------------------------------------- |
| `entries`   | tuple                                                         | The infix rules, e.g. [`lang.punctuation.TOKENIZER_INFIXES`](https://github.com/explosion/spaCy/tree/v2.x/spacy/lang/punctuation.py). |
| **RETURNS** | [regex](https://docs.python.org/3/library/re.html#re-objects) | The regex object. to be used for [`Tokenizer.infix_finditer`](/api/tokenizer#attributes).                                             |
=======
| Name        | Description                                                                                                                               |
| ----------- | ----------------------------------------------------------------------------------------------------------------------------------------- |
| `entries`   | The infix rules, e.g. [`lang.punctuation.TOKENIZER_INFIXES`](%%GITHUB_SPACY/spacy/lang/punctuation.py). ~~Iterable[Union[str, Pattern]]~~ |
| **RETURNS** | The regex object to be used for [`Tokenizer.infix_finditer`](/api/tokenizer#attributes). ~~Pattern~~                                      |
>>>>>>> a59f3fcf

### util.minibatch {#util.minibatch tag="function" new="2"}

Iterate over batches of items. `size` may be an iterator, so that batch-size can
vary on each step.

> #### Example
>
> ```python
> batches = minibatch(train_data)
> for batch in batches:
>     nlp.update(batch)
> ```

| Name       | Description                              |
| ---------- | ---------------------------------------- |
| `items`    | The items to batch up. ~~Iterable[Any]~~ |
| `size`     | int / iterable                           | The batch size(s). ~~Union[int, Sequence[int]]~~ |
| **YIELDS** | The batches.                             |

### util.filter_spans {#util.filter_spans tag="function" new="2.1.4"}

Filter a sequence of [`Span`](/api/span) objects and remove duplicates or
overlaps. Useful for creating named entities (where one token can only be part
of one entity) or when merging spans with
[`Retokenizer.merge`](/api/doc#retokenizer.merge). When spans overlap, the
(first) longest span is preferred over shorter spans.

> #### Example
>
> ```python
> doc = nlp("This is a sentence.")
> spans = [doc[0:2], doc[0:2], doc[0:4]]
> filtered = filter_spans(spans)
> ```

| Name        | Description                             |
| ----------- | --------------------------------------- |
| `spans`     | The spans to filter. ~~Iterable[Span]~~ |
| **RETURNS** | The filtered spans. ~~List[Span]~~      |

### util.get_words_and_spaces {#get_words_and_spaces tag="function" new="3"}

Given a list of words and a text, reconstruct the original tokens and return a
list of words and spaces that can be used to create a [`Doc`](/api/doc#init).
This can help recover destructive tokenization that didn't preserve any
whitespace information.

> #### Example
>
> ```python
> orig_words = ["Hey", ",", "what", "'s", "up", "?"]
> orig_text = "Hey, what's up?"
> words, spaces = get_words_and_spaces(orig_words, orig_text)
> # ['Hey', ',', 'what', "'s", 'up', '?']
> # [False, True, False, True, False, False]
> ```

| Name        | Description                                                                                                                                        |
| ----------- | -------------------------------------------------------------------------------------------------------------------------------------------------- |
| `words`     | The list of words. ~~Iterable[str]~~                                                                                                               |
| `text`      | The original text. ~~str~~                                                                                                                         |
| **RETURNS** | A list of words and a list of boolean values indicating whether the word at this position is followed by a space. ~~Tuple[List[str], List[bool]]~~ |<|MERGE_RESOLUTION|>--- conflicted
+++ resolved
@@ -111,12 +111,7 @@
 ### spacy.explain {#spacy.explain tag="function"}
 
 Get a description for a given POS tag, dependency label or entity type. For a
-<<<<<<< HEAD
-list of available terms, see
-[`glossary.py`](https://github.com/explosion/spaCy/tree/v2.x/spacy/glossary.py).
-=======
 list of available terms, see [`glossary.py`](%%GITHUB_SPACY/spacy/glossary.py).
->>>>>>> a59f3fcf
 
 > #### Example
 >
@@ -321,15 +316,6 @@
 language subclasses, model architecture, lookups and pipeline component
 factories.
 
-<<<<<<< HEAD
-spaCy comes with a small collection of utility functions located in
-[`spacy/util.py`](https://github.com/explosion/spaCy/tree/v2.x/spacy/util.py).
-Because utility functions are mostly intended for **internal use within spaCy**,
-their behavior may change with future releases. The functions documented on this
-page should be safe to use and we'll try to ensure backwards compatibility.
-However, we recommend having additional tests in place if your application
-depends on any of spaCy's utilities.
-=======
 > #### Example
 >
 > ```python
@@ -691,7 +677,6 @@
 | **CREATES**  | The batcher that takes an iterable of items and returns batches. ~~Callable[[Iterable[Any]], Iterable[List[Any]]]~~                                                                     |
 
 ### spacy.batch_by_padded.v1 {#batch_by_padded tag="registered function"}
->>>>>>> a59f3fcf
 
 > #### Example config
 >
@@ -1087,17 +1072,10 @@
 > nlp.tokenizer.prefix_search = prefix_regex.search
 > ```
 
-<<<<<<< HEAD
-| Name        | Type                                                          | Description                                                                                                                             |
-| ----------- | ------------------------------------------------------------- | --------------------------------------------------------------------------------------------------------------------------------------- |
-| `entries`   | tuple                                                         | The prefix rules, e.g. [`lang.punctuation.TOKENIZER_PREFIXES`](https://github.com/explosion/spaCy/tree/v2.x/spacy/lang/punctuation.py). |
-| **RETURNS** | [regex](https://docs.python.org/3/library/re.html#re-objects) | The regex object. to be used for [`Tokenizer.prefix_search`](/api/tokenizer#attributes).                                                |
-=======
 | Name        | Description                                                                                                                                 |
 | ----------- | ------------------------------------------------------------------------------------------------------------------------------------------- |
 | `entries`   | The prefix rules, e.g. [`lang.punctuation.TOKENIZER_PREFIXES`](%%GITHUB_SPACY/spacy/lang/punctuation.py). ~~Iterable[Union[str, Pattern]]~~ |
 | **RETURNS** | The regex object to be used for [`Tokenizer.prefix_search`](/api/tokenizer#attributes). ~~Pattern~~                                         |
->>>>>>> a59f3fcf
 
 ### util.compile_suffix_regex {#util.compile_suffix_regex tag="function"}
 
@@ -1111,17 +1089,10 @@
 > nlp.tokenizer.suffix_search = suffix_regex.search
 > ```
 
-<<<<<<< HEAD
-| Name        | Type                                                          | Description                                                                                                                             |
-| ----------- | ------------------------------------------------------------- | --------------------------------------------------------------------------------------------------------------------------------------- |
-| `entries`   | tuple                                                         | The suffix rules, e.g. [`lang.punctuation.TOKENIZER_SUFFIXES`](https://github.com/explosion/spaCy/tree/v2.x/spacy/lang/punctuation.py). |
-| **RETURNS** | [regex](https://docs.python.org/3/library/re.html#re-objects) | The regex object. to be used for [`Tokenizer.suffix_search`](/api/tokenizer#attributes).                                                |
-=======
 | Name        | Description                                                                                                                                 |
 | ----------- | ------------------------------------------------------------------------------------------------------------------------------------------- |
 | `entries`   | The suffix rules, e.g. [`lang.punctuation.TOKENIZER_SUFFIXES`](%%GITHUB_SPACY/spacy/lang/punctuation.py). ~~Iterable[Union[str, Pattern]]~~ |
 | **RETURNS** | The regex object to be used for [`Tokenizer.suffix_search`](/api/tokenizer#attributes). ~~Pattern~~                                         |
->>>>>>> a59f3fcf
 
 ### util.compile_infix_regex {#util.compile_infix_regex tag="function"}
 
@@ -1135,17 +1106,10 @@
 > nlp.tokenizer.infix_finditer = infix_regex.finditer
 > ```
 
-<<<<<<< HEAD
-| Name        | Type                                                          | Description                                                                                                                           |
-| ----------- | ------------------------------------------------------------- | ------------------------------------------------------------------------------------------------------------------------------------- |
-| `entries`   | tuple                                                         | The infix rules, e.g. [`lang.punctuation.TOKENIZER_INFIXES`](https://github.com/explosion/spaCy/tree/v2.x/spacy/lang/punctuation.py). |
-| **RETURNS** | [regex](https://docs.python.org/3/library/re.html#re-objects) | The regex object. to be used for [`Tokenizer.infix_finditer`](/api/tokenizer#attributes).                                             |
-=======
 | Name        | Description                                                                                                                               |
 | ----------- | ----------------------------------------------------------------------------------------------------------------------------------------- |
 | `entries`   | The infix rules, e.g. [`lang.punctuation.TOKENIZER_INFIXES`](%%GITHUB_SPACY/spacy/lang/punctuation.py). ~~Iterable[Union[str, Pattern]]~~ |
 | **RETURNS** | The regex object to be used for [`Tokenizer.infix_finditer`](/api/tokenizer#attributes). ~~Pattern~~                                      |
->>>>>>> a59f3fcf
 
 ### util.minibatch {#util.minibatch tag="function" new="2"}
 
