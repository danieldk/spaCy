--- conflicted
+++ resolved
@@ -270,11 +270,7 @@
 
 ## EditTreeLemmatizer.get_teacher_student_loss {#get_teacher_student_loss tag="method" new="4"}
 
-<<<<<<< HEAD
-Find the loss and gradient of loss for the batch of student scores relative to
-=======
 Calculate the loss and its gradient for the batch of student scores relative to
->>>>>>> b1516bbb
 the teacher scores.
 
 > #### Example
@@ -284,11 +280,7 @@
 > student_lemmatizer = student.add_pipe("trainable_lemmatizer")
 > student_scores = student_lemmatizer.predict([eg.predicted for eg in examples])
 > teacher_scores = teacher_lemmatizer.predict([eg.predicted for eg in examples])
-<<<<<<< HEAD
-> loss, d_loss = lemmatizer.get_teacher_student_loss(teacher_scores, student_scores)
-=======
 > loss, d_loss = student_lemmatizer.get_teacher_student_loss(teacher_scores, student_scores)
->>>>>>> b1516bbb
 > ```
 
 | Name             | Description                                                                 |
