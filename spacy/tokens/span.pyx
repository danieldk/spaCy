--- conflicted
+++ resolved
@@ -134,17 +134,12 @@
                 return False
             else:
                 return True
-<<<<<<< HEAD
+
+        if not isinstance(other, Span):
+            return False
 
         self_tuple = self._cmp_tuple()
         other_tuple = other._cmp_tuple()
-=======
-        if not isinstance(other, Span):
-            return False
-        cdef Span other_span = other
-        self_tuple = (self.c.start_char, self.c.end_char, self.c.label, self.c.kb_id, self.id, self.doc)
-        other_tuple = (other_span.c.start_char, other_span.c.end_char, other_span.c.label, other_span.c.kb_id, other_span.id, other_span.doc)
->>>>>>> e2a3952d
         # <
         if op == 0:
             return self_tuple < other_tuple
