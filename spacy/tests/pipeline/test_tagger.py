--- conflicted
+++ resolved
@@ -213,15 +213,12 @@
     assert doc3[0].tag_ != "N"
 
 
-<<<<<<< HEAD
-=======
 def test_is_distillable():
     nlp = English()
     tagger = nlp.add_pipe("tagger")
     assert tagger.is_distillable
 
 
->>>>>>> 5e297aa2
 def test_distill():
     teacher = English()
     teacher_tagger = teacher.add_pipe("tagger")
@@ -243,13 +240,6 @@
         get_examples=lambda: train_examples, labels=teacher_tagger.label_data
     )
 
-<<<<<<< HEAD
-    docs = [eg.predicted for eg in train_examples]
-
-    for i in range(50):
-        losses = {}
-        student_tagger.distill(teacher_tagger, docs, docs, sgd=optimizer, losses=losses)
-=======
     distill_examples = [
         Example.from_dict(teacher.make_doc(t[0]), {}) for t in TRAIN_DATA
     ]
@@ -259,7 +249,6 @@
         student_tagger.distill(
             teacher_tagger, distill_examples, sgd=optimizer, losses=losses
         )
->>>>>>> 5e297aa2
     assert losses["tagger"] < 0.00001
 
     test_text = "I like blue eggs"
