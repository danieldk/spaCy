import pytest

from spacy import util
from spacy.gold import Example
from spacy.lang.en import English
from spacy.language import Language
<<<<<<< HEAD
from spacy.symbols import POS, NOUN
=======
from spacy.tests.util import make_tempdir
>>>>>>> cb65b368


def test_label_types():
    nlp = Language()
    nlp.add_pipe(nlp.create_pipe("tagger"))
    nlp.get_pipe("tagger").add_label("A")
    with pytest.raises(ValueError):
        nlp.get_pipe("tagger").add_label(9)


<<<<<<< HEAD
def test_tagger_begin_training_tag_map():
    """Test that Tagger.begin_training() without gold tuples does not clobber
    the tag map."""
    nlp = Language()
    tagger = nlp.create_pipe("tagger")
    orig_tag_count = len(tagger.labels)
    tagger.add_label("A", {"POS": "NOUN"})
    nlp.add_pipe(tagger)
    nlp.begin_training()
    assert nlp.vocab.morphology.tag_map["A"] == {POS: NOUN}
    assert orig_tag_count + 1 == len(nlp.get_pipe("tagger").labels)
=======
TAG_MAP = {"N": {"pos": "NOUN"}, "V": {"pos": "VERB"}, "J": {"pos": "ADJ"}}

MORPH_RULES = {"V": {"like": {"lemma": "luck"}}}

TRAIN_DATA = [
    ("I like green eggs", {"tags": ["N", "V", "J", "N"]}),
    ("Eat blue ham", {"tags": ["V", "J", "N"]}),
]


def test_overfitting_IO():
    # Simple test to try and quickly overfit the tagger - ensuring the ML models work correctly
    nlp = English()
    nlp.vocab.morphology.load_tag_map(TAG_MAP)
    nlp.vocab.morphology.load_morph_exceptions(MORPH_RULES)
    tagger = nlp.create_pipe("tagger")
    nlp.vocab.morphology.load_tag_map(TAG_MAP)
    train_examples = []
    for t in TRAIN_DATA:
        train_examples.append(Example.from_dict(nlp.make_doc(t[0]), t[1]))
    nlp.add_pipe(tagger)
    optimizer = nlp.begin_training()

    for i in range(50):
        losses = {}
        nlp.update(train_examples, sgd=optimizer, losses=losses)
    assert losses["tagger"] < 0.00001

    # test the trained model
    test_text = "I like blue eggs"
    doc = nlp(test_text)
    assert doc[0].tag_ is "N"
    assert doc[1].tag_ is "V"
    assert doc[2].tag_ is "J"
    assert doc[3].tag_ is "N"
    assert doc[1].lemma_ == "luck"

    # Also test the results are still the same after IO
    with make_tempdir() as tmp_dir:
        nlp.to_disk(tmp_dir)
        nlp2 = util.load_model_from_path(tmp_dir)
        doc2 = nlp2(test_text)
        assert doc2[0].tag_ is "N"
        assert doc2[1].tag_ is "V"
        assert doc2[2].tag_ is "J"
        assert doc2[3].tag_ is "N"
        assert doc[1].lemma_ == "luck"
>>>>>>> cb65b368
<|MERGE_RESOLUTION|>--- conflicted
+++ resolved
@@ -4,11 +4,9 @@
 from spacy.gold import Example
 from spacy.lang.en import English
 from spacy.language import Language
-<<<<<<< HEAD
 from spacy.symbols import POS, NOUN
-=======
-from spacy.tests.util import make_tempdir
->>>>>>> cb65b368
+
+from ..util import make_tempdir
 
 
 def test_label_types():
@@ -19,7 +17,6 @@
         nlp.get_pipe("tagger").add_label(9)
 
 
-<<<<<<< HEAD
 def test_tagger_begin_training_tag_map():
     """Test that Tagger.begin_training() without gold tuples does not clobber
     the tag map."""
@@ -31,7 +28,8 @@
     nlp.begin_training()
     assert nlp.vocab.morphology.tag_map["A"] == {POS: NOUN}
     assert orig_tag_count + 1 == len(nlp.get_pipe("tagger").labels)
-=======
+
+
 TAG_MAP = {"N": {"pos": "NOUN"}, "V": {"pos": "VERB"}, "J": {"pos": "ADJ"}}
 
 MORPH_RULES = {"V": {"like": {"lemma": "luck"}}}
@@ -78,5 +76,4 @@
         assert doc2[1].tag_ is "V"
         assert doc2[2].tag_ is "J"
         assert doc2[3].tag_ is "N"
-        assert doc[1].lemma_ == "luck"
->>>>>>> cb65b368
+        assert doc[1].lemma_ == "luck"