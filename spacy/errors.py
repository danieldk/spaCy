--- conflicted
+++ resolved
@@ -483,11 +483,8 @@
     E199 = ("Unable to merge 0-length span at doc[{start}:{end}].")
 
     # TODO: fix numbering after merging develop into master
-<<<<<<< HEAD
-    E952 = ("Invalid requirement specified by component '{name}': {req}")
-=======
+    E951 = ("Invalid requirement specified by component '{name}': {req}")
     E952 = ("The section '{name}' is not a valid section in the provided config.")
->>>>>>> ba22111f
     E953 = ("Mismatched IDs received by the Tok2Vec listener: {id1} vs. {id2}")
     E954 = ("The Tok2Vec listener did not receive a valid input.")
     E955 = ("Can't find table '{table}' for language '{lang}' in spacy-lookups-data.")
