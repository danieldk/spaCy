import itertools
import pytest
import numpy
from numpy.testing import assert_equal
from thinc.api import Adam

from spacy import registry, util
from spacy.attrs import DEP, NORM
from spacy.lang.en import English
from spacy.training import Example
from spacy.tokens import Doc
from spacy.vocab import Vocab
<<<<<<< HEAD
from spacy import util, registry
from thinc.api import fix_random_seed
=======
from spacy.pipeline import DependencyParser
from spacy.pipeline.dep_parser import DEFAULT_PARSER_MODEL
from spacy.pipeline.tok2vec import DEFAULT_TOK2VEC_MODEL
>>>>>>> daa6e033

from ..util import apply_transition_sequence, make_tempdir

TRAIN_DATA = [
    (
        "They trade mortgage-backed securities.",
        {
            "heads": [1, 1, 4, 4, 5, 1, 1],
            "deps": ["nsubj", "ROOT", "compound", "punct", "nmod", "dobj", "punct"],
        },
    ),
    (
        "I like London and Berlin.",
        {
            "heads": [1, 1, 1, 2, 2, 1],
            "deps": ["nsubj", "ROOT", "dobj", "cc", "conj", "punct"],
        },
    ),
]


CONFLICTING_DATA = [
    (
        "I like London and Berlin.",
        {
            "heads": [1, 1, 1, 2, 2, 1],
            "deps": ["nsubj", "ROOT", "dobj", "cc", "conj", "punct"],
        },
    ),
    (
        "I like London and Berlin.",
        {
            "heads": [0, 0, 0, 0, 0, 0],
            "deps": ["ROOT", "nsubj", "nsubj", "cc", "conj", "punct"],
        },
    ),
]

PARTIAL_DATA = [
    (
        "I like London.",
        {
            "heads": [1, 1, 1, None],
            "deps": ["nsubj", "ROOT", "dobj", None],
        },
    ),
]

PARSERS = ["parser"]  # TODO: Test beam_parser when ready

eps = 0.1


@pytest.fixture
def vocab():
    return Vocab(lex_attr_getters={NORM: lambda s: s})


@pytest.fixture
def parser(vocab):
    vocab.strings.add("ROOT")
    cfg = {"model": DEFAULT_PARSER_MODEL}
    model = registry.resolve(cfg, validate=True)["model"]
    parser = DependencyParser(vocab, model)
    parser.cfg["token_vector_width"] = 4
    parser.cfg["hidden_width"] = 32
    # parser.add_label('right')
    parser.add_label("left")
    parser.initialize(lambda: [_parser_example(parser)])
    sgd = Adam(0.001)

    for i in range(10):
        losses = {}
        doc = Doc(vocab, words=["a", "b", "c", "d"])
        example = Example.from_dict(
            doc, {"heads": [1, 1, 3, 3], "deps": ["left", "ROOT", "left", "ROOT"]}
        )
        parser.update([example], sgd=sgd, losses=losses)
    return parser


def _parser_example(parser):
    doc = Doc(parser.vocab, words=["a", "b", "c", "d"])
    gold = {"heads": [1, 1, 3, 3], "deps": ["right", "ROOT", "left", "ROOT"]}
    return Example.from_dict(doc, gold)


@pytest.mark.issue(2772)
def test_issue2772(en_vocab):
    """Test that deprojectivization doesn't mess up sentence boundaries."""
    # fmt: off
    words = ["When", "we", "write", "or", "communicate", "virtually", ",", "we", "can", "hide", "our", "true", "feelings", "."]
    # fmt: on
    # A tree with a non-projective (i.e. crossing) arc
    # The arcs (0, 4) and (2, 9) cross.
    heads = [4, 2, 9, 2, 2, 4, 9, 9, 9, 9, 12, 12, 9, 9]
    deps = ["dep"] * len(heads)
    doc = Doc(en_vocab, words=words, heads=heads, deps=deps)
    assert doc[1].is_sent_start is False


@pytest.mark.issue(3830)
def test_issue3830_no_subtok():
    """Test that the parser doesn't have subtok label if not learn_tokens"""
    config = {
        "learn_tokens": False,
    }
    model = registry.resolve({"model": DEFAULT_PARSER_MODEL}, validate=True)["model"]
    parser = DependencyParser(Vocab(), model, **config)
    parser.add_label("nsubj")
    assert "subtok" not in parser.labels
    parser.initialize(lambda: [_parser_example(parser)])
    assert "subtok" not in parser.labels


@pytest.mark.issue(3830)
def test_issue3830_with_subtok():
    """Test that the parser does have subtok label if learn_tokens=True."""
    config = {
        "learn_tokens": True,
    }
    model = registry.resolve({"model": DEFAULT_PARSER_MODEL}, validate=True)["model"]
    parser = DependencyParser(Vocab(), model, **config)
    parser.add_label("nsubj")
    assert "subtok" not in parser.labels
    parser.initialize(lambda: [_parser_example(parser)])
    assert "subtok" in parser.labels


@pytest.mark.issue(7716)
@pytest.mark.xfail(reason="Not fixed yet")
def test_partial_annotation(parser):
    doc = Doc(parser.vocab, words=["a", "b", "c", "d"])
    doc[2].is_sent_start = False
    # Note that if the following line is used, then doc[2].is_sent_start == False
    # doc[3].is_sent_start = False

    doc = parser(doc)
    assert doc[2].is_sent_start == False


def test_parser_root(en_vocab):
    words = ["i", "do", "n't", "have", "other", "assistance"]
    heads = [3, 3, 3, 3, 5, 3]
    deps = ["nsubj", "aux", "neg", "ROOT", "amod", "dobj"]
    doc = Doc(en_vocab, words=words, heads=heads, deps=deps)
    for t in doc:
        assert t.dep != 0, t.text


@pytest.mark.skip(
    reason="The step_through API was removed (but should be brought back)"
)
@pytest.mark.parametrize("words", [["Hello"]])
def test_parser_parse_one_word_sentence(en_vocab, en_parser, words):
    doc = Doc(en_vocab, words=words, heads=[0], deps=["ROOT"])
    assert len(doc) == 1
    with en_parser.step_through(doc) as _:  # noqa: F841
        pass
    assert doc[0].dep != 0


def test_parser_apply_actions(en_vocab, en_parser):
    words = ["I", "ate", "pizza"]
    words2 = ["Eat", "more", "pizza", "!"]
    doc1 = Doc(en_vocab, words=words)
    doc2 = Doc(en_vocab, words=words2)
    docs = [doc1, doc2]

    moves = en_parser.moves
    moves.add_action(0, "")
    moves.add_action(1, "")
    moves.add_action(2, "nsubj")
    moves.add_action(3, "obj")
    moves.add_action(2, "amod")

    actions = [
        numpy.array([0, 0], dtype="i"),
        numpy.array([2, 0], dtype="i"),
        numpy.array([0, 4], dtype="i"),
        numpy.array([3, 3], dtype="i"),
        numpy.array([1, 1], dtype="i"),
        numpy.array([1, 1], dtype="i"),
        numpy.array([0], dtype="i"),
        numpy.array([1], dtype="i"),
    ]

    states = moves.init_batch(docs)
    active_states = states

    for step_actions in actions:
        active_states = moves.apply_actions(active_states, step_actions)

    assert len(active_states) == 0

    for (state, doc) in zip(states, docs):
        moves.set_annotations(state, doc)

    assert docs[0][0].head.i == 1
    assert docs[0][0].dep_ == "nsubj"
    assert docs[0][1].head.i == 1
    assert docs[0][1].dep_ == "ROOT"
    assert docs[0][2].head.i == 1
    assert docs[0][2].dep_ == "obj"

    assert docs[1][0].head.i == 0
    assert docs[1][0].dep_ == "ROOT"
    assert docs[1][1].head.i == 2
    assert docs[1][1].dep_ == "amod"
    assert docs[1][2].head.i == 0
    assert docs[1][2].dep_ == "obj"


@pytest.mark.skip(
    reason="The step_through API was removed (but should be brought back)"
)
def test_parser_initial(en_vocab, en_parser):
    words = ["I", "ate", "the", "pizza", "with", "anchovies", "."]
    transition = ["L-nsubj", "S", "L-det"]
    doc = Doc(en_vocab, words=words)
    apply_transition_sequence(en_parser, doc, transition)
    assert doc[0].head.i == 1
    assert doc[1].head.i == 1
    assert doc[2].head.i == 3
    assert doc[3].head.i == 3


def test_parser_parse_subtrees(en_vocab, en_parser):
    words = ["The", "four", "wheels", "on", "the", "bus", "turned", "quickly"]
    heads = [2, 2, 6, 2, 5, 3, 6, 6]
    deps = ["dep"] * len(heads)
    doc = Doc(en_vocab, words=words, heads=heads, deps=deps)
    assert len(list(doc[2].lefts)) == 2
    assert len(list(doc[2].rights)) == 1
    assert len(list(doc[2].children)) == 3
    assert len(list(doc[5].lefts)) == 1
    assert len(list(doc[5].rights)) == 0
    assert len(list(doc[5].children)) == 1
    assert len(list(doc[2].subtree)) == 6


def test_parser_merge_pp(en_vocab):
    words = ["A", "phrase", "with", "another", "phrase", "occurs"]
    heads = [1, 5, 1, 4, 2, 5]
    deps = ["det", "nsubj", "prep", "det", "pobj", "ROOT"]
    pos = ["DET", "NOUN", "ADP", "DET", "NOUN", "VERB"]
    doc = Doc(en_vocab, words=words, deps=deps, heads=heads, pos=pos)
    with doc.retokenize() as retokenizer:
        for np in doc.noun_chunks:
            retokenizer.merge(np, attrs={"lemma": np.lemma_})
    assert doc[0].text == "A phrase"
    assert doc[1].text == "with"
    assert doc[2].text == "another phrase"
    assert doc[3].text == "occurs"


@pytest.mark.skip(
    reason="The step_through API was removed (but should be brought back)"
)
def test_parser_arc_eager_finalize_state(en_vocab, en_parser):
    words = ["a", "b", "c", "d", "e"]
    # right branching
    transition = ["R-nsubj", "D", "R-nsubj", "R-nsubj", "D", "R-ROOT"]
    tokens = Doc(en_vocab, words=words)
    apply_transition_sequence(en_parser, tokens, transition)

    assert tokens[0].n_lefts == 0
    assert tokens[0].n_rights == 2
    assert tokens[0].left_edge.i == 0
    assert tokens[0].right_edge.i == 4
    assert tokens[0].head.i == 0

    assert tokens[1].n_lefts == 0
    assert tokens[1].n_rights == 0
    assert tokens[1].left_edge.i == 1
    assert tokens[1].right_edge.i == 1
    assert tokens[1].head.i == 0

    assert tokens[2].n_lefts == 0
    assert tokens[2].n_rights == 2
    assert tokens[2].left_edge.i == 2
    assert tokens[2].right_edge.i == 4
    assert tokens[2].head.i == 0

    assert tokens[3].n_lefts == 0
    assert tokens[3].n_rights == 0
    assert tokens[3].left_edge.i == 3
    assert tokens[3].right_edge.i == 3
    assert tokens[3].head.i == 2

    assert tokens[4].n_lefts == 0
    assert tokens[4].n_rights == 0
    assert tokens[4].left_edge.i == 4
    assert tokens[4].right_edge.i == 4
    assert tokens[4].head.i == 2

    # left branching
    transition = ["S", "S", "S", "L-nsubj", "L-nsubj", "L-nsubj", "L-nsubj"]
    tokens = Doc(en_vocab, words=words)
    apply_transition_sequence(en_parser, tokens, transition)

    assert tokens[0].n_lefts == 0
    assert tokens[0].n_rights == 0
    assert tokens[0].left_edge.i == 0
    assert tokens[0].right_edge.i == 0
    assert tokens[0].head.i == 4

    assert tokens[1].n_lefts == 0
    assert tokens[1].n_rights == 0
    assert tokens[1].left_edge.i == 1
    assert tokens[1].right_edge.i == 1
    assert tokens[1].head.i == 4

    assert tokens[2].n_lefts == 0
    assert tokens[2].n_rights == 0
    assert tokens[2].left_edge.i == 2
    assert tokens[2].right_edge.i == 2
    assert tokens[2].head.i == 4

    assert tokens[3].n_lefts == 0
    assert tokens[3].n_rights == 0
    assert tokens[3].left_edge.i == 3
    assert tokens[3].right_edge.i == 3
    assert tokens[3].head.i == 4

    assert tokens[4].n_lefts == 4
    assert tokens[4].n_rights == 0
    assert tokens[4].left_edge.i == 0
    assert tokens[4].right_edge.i == 4
    assert tokens[4].head.i == 4


def test_parser_set_sent_starts(en_vocab):
    # fmt: off
    words = ['Ein', 'Satz', '.', 'Außerdem', 'ist', 'Zimmer', 'davon', 'überzeugt', ',', 'dass', 'auch', 'epige-', '\n', 'netische', 'Mechanismen', 'eine', 'Rolle', 'spielen', ',', 'also', 'Vorgänge', ',', 'die', '\n', 'sich', 'darauf', 'auswirken', ',', 'welche', 'Gene', 'abgelesen', 'werden', 'und', '\n', 'welche', 'nicht', '.', '\n']
    heads = [1, 1, 1, 30, 4, 4, 7, 4, 7, 17, 14, 14, 11, 14, 17, 16, 17, 6, 17, 20, 11, 20, 26, 22, 26, 26, 20, 26, 29, 31, 31, 25, 31, 32, 17, 4, 4, 36]
    deps = ['nk', 'ROOT', 'punct', 'mo', 'ROOT', 'sb', 'op', 'pd', 'punct', 'cp', 'mo', 'nk', '', 'nk', 'sb', 'nk', 'oa', 're', 'punct', 'mo', 'app', 'punct', 'sb', '', 'oa', 'op', 'rc', 'punct', 'nk', 'sb', 'oc', 're', 'cd', '', 'oa', 'ng', 'punct', '']
    # fmt: on
    doc = Doc(en_vocab, words=words, deps=deps, heads=heads)
    for i in range(len(words)):
        if i == 0 or i == 3:
            assert doc[i].is_sent_start is True
        else:
            assert doc[i].is_sent_start is False
    for sent in doc.sents:
        for token in sent:
            assert token.head in sent


def test_parser_constructor(en_vocab):
    config = {
        "learn_tokens": False,
        "min_action_freq": 30,
        "update_with_oracle_cut_size": 100,
    }
    cfg = {"model": DEFAULT_PARSER_MODEL}
    model = registry.resolve(cfg, validate=True)["model"]
    DependencyParser(en_vocab, model, **config)
    DependencyParser(en_vocab, model)


@pytest.mark.parametrize("pipe_name", PARSERS)
def test_incomplete_data(pipe_name):
    # Test that the parser works with incomplete information
    nlp = English()
    parser = nlp.add_pipe(pipe_name)
    train_examples = []
    for text, annotations in PARTIAL_DATA:
        train_examples.append(Example.from_dict(nlp.make_doc(text), annotations))
        for dep in annotations.get("deps", []):
            if dep is not None:
                parser.add_label(dep)
    optimizer = nlp.initialize(get_examples=lambda: train_examples)
    for i in range(150):
        losses = {}
        nlp.update(train_examples, sgd=optimizer, losses=losses)
    assert losses[pipe_name] < 0.0001

    # test the trained model
    test_text = "I like securities."
    doc = nlp(test_text)
    assert doc[0].dep_ == "nsubj"
    assert doc[2].dep_ == "dobj"
    assert doc[0].head.i == 1
    assert doc[2].head.i == 1


@pytest.mark.parametrize(
    "pipe_name,max_moves", itertools.product(PARSERS, [0, 1, 5, 100])
)
def test_overfitting_IO(pipe_name, max_moves):
    fix_random_seed(0)
    # Simple test to try and quickly overfit the dependency parser (normal or beam)
    nlp = English()
    parser = nlp.add_pipe(pipe_name)
    parser.cfg["update_with_oracle_cut_size"] = max_moves
    train_examples = []
    for text, annotations in TRAIN_DATA:
        train_examples.append(Example.from_dict(nlp.make_doc(text), annotations))
        for dep in annotations.get("deps", []):
            parser.add_label(dep)
    optimizer = nlp.initialize()
    # run overfitting
    for i in range(200):
        losses = {}
        nlp.update(train_examples, sgd=optimizer, losses=losses)
    assert losses[pipe_name] < 0.0001
    # test the trained model
    test_text = "I like securities."
    doc = nlp(test_text)
    assert doc[0].dep_ == "nsubj"
    assert doc[2].dep_ == "dobj"
    assert doc[3].dep_ == "punct"
    assert doc[0].head.i == 1
    assert doc[2].head.i == 1
    assert doc[3].head.i == 1
    # Also test the results are still the same after IO
    with make_tempdir() as tmp_dir:
        nlp.to_disk(tmp_dir)
        nlp2 = util.load_model_from_path(tmp_dir)
        doc2 = nlp2(test_text)
        assert doc2[0].dep_ == "nsubj"
        assert doc2[2].dep_ == "dobj"
        assert doc2[3].dep_ == "punct"
        assert doc2[0].head.i == 1
        assert doc2[2].head.i == 1
        assert doc2[3].head.i == 1

    # Make sure that running pipe twice, or comparing to call, always amounts to the same predictions
    texts = [
        "Just a sentence.",
        "Then one more sentence about London.",
        "Here is another one.",
        "I like London.",
    ]
    batch_deps_1 = [doc.to_array([DEP]) for doc in nlp.pipe(texts)]
    batch_deps_2 = [doc.to_array([DEP]) for doc in nlp.pipe(texts)]
    no_batch_deps = [doc.to_array([DEP]) for doc in [nlp(text) for text in texts]]
    assert_equal(batch_deps_1, batch_deps_2)
    assert_equal(batch_deps_1, no_batch_deps)


def test_is_distillable():
    nlp = English()
    parser = nlp.add_pipe("parser")
    assert parser.is_distillable


@pytest.mark.slow
@pytest.mark.parametrize("max_moves", [0, 1, 5, 100])
def test_distill(max_moves):
    teacher = English()
    teacher_parser = teacher.add_pipe("parser")
    train_examples = []
    for text, annotations in TRAIN_DATA:
        train_examples.append(Example.from_dict(teacher.make_doc(text), annotations))
        for dep in annotations.get("deps", []):
            teacher_parser.add_label(dep)

    optimizer = teacher.initialize(get_examples=lambda: train_examples)

    for i in range(200):
        losses = {}
        teacher.update(train_examples, sgd=optimizer, losses=losses)
    assert losses["parser"] < 0.0001

    student = English()
    student_parser = student.add_pipe("parser")
    student_parser.cfg["update_with_oracle_cut_size"] = max_moves
    student_parser.initialize(
        get_examples=lambda: train_examples, labels=teacher_parser.label_data
    )

    distill_examples = [
        Example.from_dict(teacher.make_doc(t[0]), {}) for t in TRAIN_DATA
    ]

    for i in range(200):
        losses = {}
        student_parser.distill(
            teacher_parser, distill_examples, sgd=optimizer, losses=losses
        )
    assert losses["parser"] < 0.0001

    test_text = "I like securities."
    doc = student(test_text)
    assert doc[0].dep_ == "nsubj"
    assert doc[2].dep_ == "dobj"
    assert doc[3].dep_ == "punct"
    assert doc[0].head.i == 1
    assert doc[2].head.i == 1
    assert doc[3].head.i == 1


# fmt: off
@pytest.mark.slow
@pytest.mark.parametrize("pipe_name", ["parser", "beam_parser"])
@pytest.mark.parametrize(
    "parser_config",
    [
        # TODO: re-enable after we have a spacy-legacy release for v4. See
        # https://github.com/explosion/spacy-legacy/pull/36
        #({"@architectures": "spacy.TransitionBasedParser.v1", "tok2vec": DEFAULT_TOK2VEC_MODEL, "state_type": "parser", "extra_state_tokens": False, "hidden_width": 64, "maxout_pieces": 2, "use_upper": True}),
        ({"@architectures": "spacy.TransitionBasedParser.v2", "tok2vec": DEFAULT_TOK2VEC_MODEL, "state_type": "parser", "extra_state_tokens": False, "hidden_width": 64, "maxout_pieces": 2, "use_upper": True}),
        ({"@architectures": "spacy.TransitionBasedParser.v2", "tok2vec": DEFAULT_TOK2VEC_MODEL, "state_type": "parser", "extra_state_tokens": False, "hidden_width": 64, "maxout_pieces": 2, "use_upper": False}),
        ({"@architectures": "spacy.TransitionBasedParser.v3", "tok2vec": DEFAULT_TOK2VEC_MODEL, "state_type": "parser", "extra_state_tokens": False, "hidden_width": 64, "maxout_pieces": 2}),
    ],
)
# fmt: on
def test_parser_configs(pipe_name, parser_config):
    pipe_config = {"model": parser_config}
    nlp = English()
    parser = nlp.add_pipe(pipe_name, config=pipe_config)
    train_examples = []
    for text, annotations in TRAIN_DATA:
        train_examples.append(Example.from_dict(nlp.make_doc(text), annotations))
        for dep in annotations.get("deps", []):
            parser.add_label(dep)
    optimizer = nlp.initialize()
    for i in range(5):
        losses = {}
        nlp.update(train_examples, sgd=optimizer, losses=losses)


def test_beam_parser_scores():
    # Test that we can get confidence values out of the beam_parser pipe
    beam_width = 16
    beam_density = 0.0001
    nlp = English()
    config = {
        "beam_width": beam_width,
        "beam_density": beam_density,
    }
    parser = nlp.add_pipe("beam_parser", config=config)
    train_examples = []
    for text, annotations in CONFLICTING_DATA:
        train_examples.append(Example.from_dict(nlp.make_doc(text), annotations))
        for dep in annotations.get("deps", []):
            parser.add_label(dep)
    optimizer = nlp.initialize()

    # update a bit with conflicting data
    for i in range(10):
        losses = {}
        nlp.update(train_examples, sgd=optimizer, losses=losses)

    # test the scores from the beam
    test_text = "I like securities."
    doc = nlp.make_doc(test_text)
    docs = [doc]
    beams = parser.predict(docs)
    head_scores, label_scores = parser.scored_parses(beams)

    for j in range(len(doc)):
        for label in parser.labels:
            label_score = label_scores[0][(j, label)]
            assert 0 - eps <= label_score <= 1 + eps
        for i in range(len(doc)):
            head_score = head_scores[0][(j, i)]
            assert 0 - eps <= head_score <= 1 + eps


def test_beam_overfitting_IO():
    # Simple test to try and quickly overfit the Beam dependency parser
    nlp = English()
    beam_width = 16
    beam_density = 0.0001
    config = {
        "beam_width": beam_width,
        "beam_density": beam_density,
    }
    parser = nlp.add_pipe("beam_parser", config=config)
    train_examples = []
    for text, annotations in TRAIN_DATA:
        train_examples.append(Example.from_dict(nlp.make_doc(text), annotations))
        for dep in annotations.get("deps", []):
            parser.add_label(dep)
    optimizer = nlp.initialize()
    # run overfitting
    for i in range(150):
        losses = {}
        nlp.update(train_examples, sgd=optimizer, losses=losses)
    assert losses["beam_parser"] < 0.0001
    # test the scores from the beam
    test_text = "I like securities."
    docs = [nlp.make_doc(test_text)]
    beams = parser.predict(docs)
    head_scores, label_scores = parser.scored_parses(beams)
    # we only processed one document
    head_scores = head_scores[0]
    label_scores = label_scores[0]
    # test label annotations: 0=nsubj, 2=dobj, 3=punct
    assert label_scores[(0, "nsubj")] == pytest.approx(1.0, abs=eps)
    assert label_scores[(0, "dobj")] == pytest.approx(0.0, abs=eps)
    assert label_scores[(0, "punct")] == pytest.approx(0.0, abs=eps)
    assert label_scores[(2, "nsubj")] == pytest.approx(0.0, abs=eps)
    assert label_scores[(2, "dobj")] == pytest.approx(1.0, abs=eps)
    assert label_scores[(2, "punct")] == pytest.approx(0.0, abs=eps)
    assert label_scores[(3, "nsubj")] == pytest.approx(0.0, abs=eps)
    assert label_scores[(3, "dobj")] == pytest.approx(0.0, abs=eps)
    assert label_scores[(3, "punct")] == pytest.approx(1.0, abs=eps)
    # test head annotations: the root is token at index 1
    assert head_scores[(0, 0)] == pytest.approx(0.0, abs=eps)
    assert head_scores[(0, 1)] == pytest.approx(1.0, abs=eps)
    assert head_scores[(0, 2)] == pytest.approx(0.0, abs=eps)
    assert head_scores[(2, 0)] == pytest.approx(0.0, abs=eps)
    assert head_scores[(2, 1)] == pytest.approx(1.0, abs=eps)
    assert head_scores[(2, 2)] == pytest.approx(0.0, abs=eps)
    assert head_scores[(3, 0)] == pytest.approx(0.0, abs=eps)
    assert head_scores[(3, 1)] == pytest.approx(1.0, abs=eps)
    assert head_scores[(3, 2)] == pytest.approx(0.0, abs=eps)

    # Also test the results are still the same after IO
    with make_tempdir() as tmp_dir:
        nlp.to_disk(tmp_dir)
        nlp2 = util.load_model_from_path(tmp_dir)
        docs2 = [nlp2.make_doc(test_text)]
        parser2 = nlp2.get_pipe("beam_parser")
        beams2 = parser2.predict(docs2)
        head_scores2, label_scores2 = parser2.scored_parses(beams2)
        # we only processed one document
        head_scores2 = head_scores2[0]
        label_scores2 = label_scores2[0]
        # check the results again
        assert label_scores2[(0, "nsubj")] == pytest.approx(1.0, abs=eps)
        assert label_scores2[(0, "dobj")] == pytest.approx(0.0, abs=eps)
        assert label_scores2[(0, "punct")] == pytest.approx(0.0, abs=eps)
        assert label_scores2[(2, "nsubj")] == pytest.approx(0.0, abs=eps)
        assert label_scores2[(2, "dobj")] == pytest.approx(1.0, abs=eps)
        assert label_scores2[(2, "punct")] == pytest.approx(0.0, abs=eps)
        assert label_scores2[(3, "nsubj")] == pytest.approx(0.0, abs=eps)
        assert label_scores2[(3, "dobj")] == pytest.approx(0.0, abs=eps)
        assert label_scores2[(3, "punct")] == pytest.approx(1.0, abs=eps)
        assert head_scores2[(0, 0)] == pytest.approx(0.0, abs=eps)
        assert head_scores2[(0, 1)] == pytest.approx(1.0, abs=eps)
        assert head_scores2[(0, 2)] == pytest.approx(0.0, abs=eps)
        assert head_scores2[(2, 0)] == pytest.approx(0.0, abs=eps)
        assert head_scores2[(2, 1)] == pytest.approx(1.0, abs=eps)
        assert head_scores2[(2, 2)] == pytest.approx(0.0, abs=eps)
        assert head_scores2[(3, 0)] == pytest.approx(0.0, abs=eps)
        assert head_scores2[(3, 1)] == pytest.approx(1.0, abs=eps)
        assert head_scores2[(3, 2)] == pytest.approx(0.0, abs=eps)<|MERGE_RESOLUTION|>--- conflicted
+++ resolved
@@ -10,14 +10,10 @@
 from spacy.training import Example
 from spacy.tokens import Doc
 from spacy.vocab import Vocab
-<<<<<<< HEAD
-from spacy import util, registry
-from thinc.api import fix_random_seed
-=======
 from spacy.pipeline import DependencyParser
 from spacy.pipeline.dep_parser import DEFAULT_PARSER_MODEL
 from spacy.pipeline.tok2vec import DEFAULT_TOK2VEC_MODEL
->>>>>>> daa6e033
+from thinc.api import fix_random_seed
 
 from ..util import apply_transition_sequence, make_tempdir
 
@@ -213,7 +209,7 @@
 
     assert len(active_states) == 0
 
-    for (state, doc) in zip(states, docs):
+    for state, doc in zip(states, docs):
         moves.set_annotations(state, doc)
 
     assert docs[0][0].head.i == 1
