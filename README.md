--- conflicted
+++ resolved
@@ -50,12 +50,6 @@
 
 ## 💬 Where to ask questions
 
-<<<<<<< HEAD
-The spaCy project is maintained by [@honnibal](https://github.com/honnibal)
-and [@ines](https://github.com/ines). Please understand that we won't be able
-to provide individual support via email. We also believe that help is much more
-valuable if it's shared publicly, so that more people can benefit from it.
-=======
 The spaCy project is maintained by [@honnibal](https://github.com/honnibal) and
 [@ines](https://github.com/ines), along with core contributors
 [@svlandeg](https://github.com/svlandeg) and
@@ -63,7 +57,6 @@
 be able to provide individual support via email. We also believe that help is
 much more valuable if it's shared publicly, so that more people can benefit from
 it.
->>>>>>> f8e606c3
 
 | Type                     | Platforms                                              |
 | ------------------------ | ------------------------------------------------------ |
