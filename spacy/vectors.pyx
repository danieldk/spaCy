--- conflicted
+++ resolved
@@ -29,11 +29,6 @@
     cdef public object data
     cdef readonly StringStore strings
     cdef public object key2row
-<<<<<<< HEAD
-=======
-    cdef public object keys
-    cdef public int _i_key
->>>>>>> 5af6c8b7
     cdef public int _i_vec
 
     def __init__(self, strings, width=0, data=None):
@@ -57,15 +52,8 @@
             self.data = numpy.asarray(data, dtype='f')
         else:
             self.data = numpy.zeros((len(self.strings), width), dtype='f')
-<<<<<<< HEAD
         self._i_vec = 0
         self.key2row = {}
-=======
-        self._i_key = 0
-        self._i_vec = 0
-        self.key2row = {}
-        self.keys = numpy.zeros((self.data.shape[0],), dtype='uint64')
->>>>>>> 5af6c8b7
         if data is not None:
             for i, string in enumerate(self.strings):
                 if i >= self.data.shape[0]:
@@ -144,14 +132,6 @@
             self._i_vec += 1
         if row >= self.data.shape[0]:
             self.data.resize((row*2, self.data.shape[1]))
-<<<<<<< HEAD
-=======
-        if key not in self.key2row:
-            if self._i_key >= self.keys.shape[0]:
-                self.keys.resize((self._i_key*2,))
-                self.keys[self._i_key] = key
-                self._i_key += 1
->>>>>>> 5af6c8b7
 
         self.key2row[key] = row
         if vector is not None:
@@ -165,10 +145,6 @@
         """
         for key, row in self.key2row.items():
             string = self.strings[key]
-<<<<<<< HEAD
-=======
-            row = self.key2row[key]
->>>>>>> 5af6c8b7
             yield string, self.data[row]
 
     @property
