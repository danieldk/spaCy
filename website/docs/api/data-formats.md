--- conflicted
+++ resolved
@@ -134,13 +134,8 @@
 | `seed`                | The random seed. Defaults to variable `${system.seed}`. ~~int~~                                                                                                                                              |
 | `dropout`             | The dropout rate. Defaults to `0.1`. ~~float~~                                                                                                                                                               |
 | `accumulate_gradient` | Whether to divide the batch up into substeps. Defaults to `1`. ~~int~~                                                                                                                                       |
-<<<<<<< HEAD
-| `init_tok2vec`        | Optional path to pretrained tok2vec weights created with [`spacy pretrain`](/api/cli#pretrain). Defaults to variable `${paths:init_tok2vec}`. ~~Optional[str]~~                                              |
-| `raw_text`            | Optional path to a jsonl file with unlabelled text documents for a [rehearsel](/api/language#rehearse) step. Defaults to variable `${paths:raw}`. ~~Optional[str]~~                                            |
-=======
 | `init_tok2vec`        | Optional path to pretrained tok2vec weights created with [`spacy pretrain`](/api/cli#pretrain). Defaults to variable `${paths.init_tok2vec}`. ~~Optional[str]~~                                              |
-| `raw_text`            | TODO: ... Defaults to variable `${paths.raw}`. ~~Optional[str]~~                                                                                                                                             |
->>>>>>> ea6640ea
+| `raw_text`            | Optional path to a jsonl file with unlabelled text documents for a [rehearsel](/api/language#rehearse) step. Defaults to variable `${paths.raw}`. ~~Optional[str]~~                                          |
 | `vectors`             | Model name or path to model containing pretrained word vectors to use, e.g. created with [`init model`](/api/cli#init-model). Defaults to `null`. ~~Optional[str]~~                                          |
 | `patience`            | How many steps to continue without improvement in evaluation score. Defaults to `1600`. ~~int~~                                                                                                              |
 | `max_epochs`          | Maximum number of epochs to train for. Defaults to `0`. ~~int~~                                                                                                                                              |
