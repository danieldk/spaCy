--- conflicted
+++ resolved
@@ -211,12 +211,7 @@
 
     def distill(self,
                teacher_pipe: Optional[TrainablePipe],
-<<<<<<< HEAD
-               teacher_docs: Iterable[Doc],
-               student_docs: Iterable[Doc],
-=======
                examples: Iterable["Example"],
->>>>>>> 5e297aa2
                *,
                drop: float=0.0,
                sgd: Optional[Optimizer]=None,
@@ -227,27 +222,17 @@
 
         teacher_pipe (Optional[TrainablePipe]): The teacher pipe to learn
             from.
-<<<<<<< HEAD
-        teacher_docs (Iterable[Doc]): Documents passed through teacher pipes.
-        student_docs (Iterable[Doc]): Documents passed through student pipes.
-            Must contain the same tokens as `teacher_docs` but may have
-            different annotations.
-=======
         examples (Iterable[Example]): Distillation examples. The reference
             and predicted docs must have the same number of tokens and the
             same orthography.
->>>>>>> 5e297aa2
         drop (float): dropout rate.
         sgd (Optional[Optimizer]): An optimizer. Will be created via
             create_optimizer if not set.
         losses (Optional[Dict[str, float]]): Optional record of loss during
             distillation.
         RETURNS: The updated losses dictionary.
-<<<<<<< HEAD
-=======
         
         DOCS: https://spacy.io/api/dependencyparser#distill
->>>>>>> 5e297aa2
         """
         if teacher_pipe is None:
             raise ValueError(Errors.E4002.format(name=self.name))
@@ -255,24 +240,13 @@
             losses = {}
         losses.setdefault(self.name, 0.0)
 
-<<<<<<< HEAD
-        if not any(len(doc) for doc in teacher_docs):
-            return losses
-        if not any(len(doc) for doc in student_docs):
-            return losses
+        validate_distillation_examples(examples, "TransitionParser.distill")
 
         set_dropout_rate(self.model, drop)
 
-        teacher_step_model = teacher_pipe.model.predict(teacher_docs)
-=======
-        validate_distillation_examples(examples, "TransitionParser.distill")
-
-        set_dropout_rate(self.model, drop)
-
         student_docs = [eg.predicted for eg in examples]
 
         teacher_step_model = teacher_pipe.model.predict([eg.reference for eg in examples])
->>>>>>> 5e297aa2
         student_step_model, backprop_tok2vec = self.model.begin_update(student_docs)
 
         # Add softmax activation, so that we can compute student losses
@@ -340,11 +314,8 @@
         teacher_scores: Scores representing the teacher model's predictions.
         student_scores: Scores representing the student model's predictions.
 
-<<<<<<< HEAD
-=======
         RETURNS (Tuple[float, float]): The loss and the gradient.
         
->>>>>>> 5e297aa2
         DOCS: https://spacy.io/api/dependencyparser#get_teacher_student_loss
         """
         loss_func = LegacySequenceCategoricalCrossentropy(normalize=False)
