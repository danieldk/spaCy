{
    "title": "spaCy",
    "description": "spaCy is a free open-source library for Natural Language Processing in Python. It features NER, POS tagging, dependency parsing, word vectors and more.",
    "slogan": "Industrial-strength Natural Language Processing in Python",
    "siteUrl": "https://spacy.io",
    "domain": "spacy.io",
<<<<<<< HEAD
=======
    "siteUrlNightly": "https://nightly.spacy.io",
    "domainNightly": "nightly.spacy.io",
    "nightlyBranches": ["nightly.spacy.io"],
>>>>>>> cb65b368
    "email": "contact@explosion.ai",
    "company": "Explosion",
    "companyUrl": "https://explosion.ai",
    "repo": "explosion/spaCy",
    "modelsRepo": "explosion/spacy-models",
    "social": {
        "twitter": "spacy_io",
        "github": "explosion"
    },
    "theme": "#09a3d5",
    "analytics": "UA-58931649-1",
    "newsletter": {
        "user": "spacy.us12",
        "id": "83b0498b1e7fa3c91ce68c3f1",
        "list": "89ad33e698"
    },
    "docSearch": {
        "apiKey": "371e26ed49d29a27bd36273dfdaf89af",
        "indexName": "spacy"
    },
    "binderUrl": "explosion/spacy-io-binder",
    "binderBranch": "live",
    "binderVersion": "2.3.0",
    "sections": [
        { "id": "usage", "title": "Usage Documentation", "theme": "blue" },
        { "id": "models", "title": "Models Documentation", "theme": "blue" },
        { "id": "api", "title": "API Documentation", "theme": "green" },
        { "id": "universe", "title": "Universe", "theme": "purple" }
    ],
    "navigation": [
        { "text": "Usage", "url": "/usage" },
        { "text": "Models", "url": "/models" },
        { "text": "API", "url": "/api" },
        { "text": "Universe", "url": "/universe" }
    ],
    "footer": [
        {
            "label": "spaCy",
            "items": [
                { "text": "Usage", "url": "/usage" },
                { "text": "Models", "url": "/models" },
                { "text": "API", "url": "/api" },
                { "text": "Universe", "url": "/universe" }
            ]
        },
        {
            "label": "Support",
            "items": [
                { "text": "Issue Tracker", "url": "https://github.com/explosion/spaCy/issues" },
                {
                    "text": "Stack Overflow",
                    "url": "http://stackoverflow.com/questions/tagged/spacy"
                },
                { "text": "Reddit User Group", "url": "https://www.reddit.com/r/spacynlp/" },
                { "text": "Gitter Chat", "url": "https://gitter.im/explosion/spaCy" }
            ]
        },
        {
            "label": "Connect",
            "items": [
                { "text": "Twitter", "url": "https://twitter.com/spacy_io" },
                { "text": "GitHub", "url": "https://github.com/explosion/spaCy" },
                { "text": "YouTube", "url": "https://youtube.com/c/ExplosionAI" },
                { "text": "Blog", "url": "https://explosion.ai/blog" }
            ]
        }
    ]
}<|MERGE_RESOLUTION|>--- conflicted
+++ resolved
@@ -4,12 +4,9 @@
     "slogan": "Industrial-strength Natural Language Processing in Python",
     "siteUrl": "https://spacy.io",
     "domain": "spacy.io",
-<<<<<<< HEAD
-=======
     "siteUrlNightly": "https://nightly.spacy.io",
     "domainNightly": "nightly.spacy.io",
     "nightlyBranches": ["nightly.spacy.io"],
->>>>>>> cb65b368
     "email": "contact@explosion.ai",
     "company": "Explosion",
     "companyUrl": "https://explosion.ai",
