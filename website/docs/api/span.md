---
title: Span
tag: class
source: spacy/tokens/span.pyx
---

A slice from a [`Doc`](/api/doc) object.

## Span.\_\_init\_\_ {#init tag="method"}

Create a `Span` object from the slice `doc[start : end]`.

> #### Example
>
> ```python
> doc = nlp("Give it back! He pleaded.")
> span = doc[1:4]
> assert [t.text for t in span] ==  ["it", "back", "!"]
> ```

| Name          | Description                                                                             |
| ------------- | --------------------------------------------------------------------------------------- |
| `doc`         | The parent document. ~~Doc~~                                                            |
| `start`       | The index of the first token of the span. ~~int~~                                       |
| `end`         | The index of the first token after the span. ~~int~~                                    |
| `label`       | A label to attach to the span, e.g. for named entities. ~~Union[str, int]~~             |
| `vector`      | A meaning representation of the span. ~~numpy.ndarray[ndim=1, dtype=float32]~~          |
| `vector_norm` | The L2 norm of the document's vector representation. ~~float~~                          |
| `kb_id`       | A knowledge base ID to attach to the span, e.g. for named entities. ~~Union[str, int]~~ |
| `span_id`     | An ID to associate with the span. ~~Union[str, int]~~                                   |

## Span.\_\_getitem\_\_ {#getitem tag="method"}

Get a `Token` object.

> #### Example
>
> ```python
> doc = nlp("Give it back! He pleaded.")
> span = doc[1:4]
> assert span[1].text == "back"
> ```

| Name        | Description                                     |
| ----------- | ----------------------------------------------- |
| `i`         | The index of the token within the span. ~~int~~ |
| **RETURNS** | The token at `span[i]`. ~~Token~~               |

Get a `Span` object.

> #### Example
>
> ```python
> doc = nlp("Give it back! He pleaded.")
> span = doc[1:4]
> assert span[1:3].text == "back!"
> ```

| Name        | Description                                       |
| ----------- | ------------------------------------------------- |
| `start_end` | The slice of the span to get. ~~Tuple[int, int]~~ |
| **RETURNS** | The span at `span[start : end]`. ~~Span~~         |

## Span.\_\_iter\_\_ {#iter tag="method"}

Iterate over `Token` objects.

> #### Example
>
> ```python
> doc = nlp("Give it back! He pleaded.")
> span = doc[1:4]
> assert [t.text for t in span] == ["it", "back", "!"]
> ```

| Name       | Description                 |
| ---------- | --------------------------- |
| **YIELDS** | A `Token` object. ~~Token~~ |

## Span.\_\_len\_\_ {#len tag="method"}

Get the number of tokens in the span.

> #### Example
>
> ```python
> doc = nlp("Give it back! He pleaded.")
> span = doc[1:4]
> assert len(span) == 3
> ```

| Name        | Description                               |
| ----------- | ----------------------------------------- |
| **RETURNS** | The number of tokens in the span. ~~int~~ |

## Span.set_extension {#set_extension tag="classmethod" new="2"}

Define a custom attribute on the `Span` which becomes available via `Span._`.
For details, see the documentation on
[custom attributes](/usage/processing-pipelines#custom-components-attributes).

> #### Example
>
> ```python
> from spacy.tokens import Span
> city_getter = lambda span: any(city in span.text for city in ("New York", "Paris", "Berlin"))
> Span.set_extension("has_city", getter=city_getter)
> doc = nlp("I like New York in Autumn")
> assert doc[1:4]._.has_city
> ```

| Name      | Description                                                                                                                                                                     |
| --------- | ------------------------------------------------------------------------------------------------------------------------------------------------------------------------------- |
| `name`    | Name of the attribute to set by the extension. For example, `"my_attr"` will be available as `span._.my_attr`. ~~str~~                                                          |
| `default` | Optional default value of the attribute if no getter or method is defined. ~~Optional[Any]~~                                                                                    |
| `method`  | Set a custom method on the object, for example `span._.compare(other_span)`. ~~Optional[Callable[[Span, ...], Any]]~~                                                           |
| `getter`  | Getter function that takes the object and returns an attribute value. Is called when the user accesses the `._` attribute. ~~Optional[Callable[[Span], Any]]~~                  |
| `setter`  | Setter function that takes the `Span` and a value, and modifies the object. Is called when the user writes to the `Span._` attribute. ~~Optional[Callable[[Span, Any], None]]~~ |
| `force`   | Force overwriting existing attribute. ~~bool~~                                                                                                                                  |

## Span.get_extension {#get_extension tag="classmethod" new="2"}

Look up a previously registered extension by name. Returns a 4-tuple
`(default, method, getter, setter)` if the extension is registered. Raises a
`KeyError` otherwise.

> #### Example
>
> ```python
> from spacy.tokens import Span
> Span.set_extension("is_city", default=False)
> extension = Span.get_extension("is_city")
> assert extension == (False, None, None, None)
> ```

| Name        | Description                                                                                                                                        |
| ----------- | -------------------------------------------------------------------------------------------------------------------------------------------------- |
| `name`      | Name of the extension. ~~str~~                                                                                                                     |
| **RETURNS** | A `(default, method, getter, setter)` tuple of the extension. ~~Tuple[Optional[Any], Optional[Callable], Optional[Callable], Optional[Callable]]~~ |

## Span.has_extension {#has_extension tag="classmethod" new="2"}

Check whether an extension has been registered on the `Span` class.

> #### Example
>
> ```python
> from spacy.tokens import Span
> Span.set_extension("is_city", default=False)
> assert Span.has_extension("is_city")
> ```

| Name        | Description                                         |
| ----------- | --------------------------------------------------- |
| `name`      | Name of the extension to check. ~~str~~             |
| **RETURNS** | Whether the extension has been registered. ~~bool~~ |

## Span.remove_extension {#remove_extension tag="classmethod" new="2.0.12"}

Remove a previously registered extension.

> #### Example
>
> ```python
> from spacy.tokens import Span
> Span.set_extension("is_city", default=False)
> removed = Span.remove_extension("is_city")
> assert not Span.has_extension("is_city")
> ```

| Name        | Description                                                                                                                                                |
| ----------- | ---------------------------------------------------------------------------------------------------------------------------------------------------------- |
| `name`      | Name of the extension. ~~str~~                                                                                                                             |
| **RETURNS** | A `(default, method, getter, setter)` tuple of the removed extension. ~~Tuple[Optional[Any], Optional[Callable], Optional[Callable], Optional[Callable]]~~ |

## Span.char_span {#char_span tag="method" new="2.2.4"}

Create a `Span` object from the slice `span.text[start:end]`. Returns `None` if
the character indices don't map to a valid span.

> #### Example
>
> ```python
> doc = nlp("I like New York")
> span = doc[1:4].char_span(5, 13, label="GPE")
> assert span.text == "New York"
> ```

| Name        | Description                                                                               |
| ----------- | ----------------------------------------------------------------------------------------- |
| `start`     | The index of the first character of the span. ~~int~~                                     |
| `end`       | The index of the last character after the span. ~~int~~                                   |
| `label`     | A label to attach to the span, e.g. for named entities. ~~Union[int, str]~~               |
| `kb_id`     | An ID from a knowledge base to capture the meaning of a named entity. ~~Union[int, str]~~ |
| `vector`    | A meaning representation of the span. ~~numpy.ndarray[ndim=1, dtype=float32]~~            |
| **RETURNS** | The newly constructed object or `None`. ~~Optional[Span]~~                                |

## Span.similarity {#similarity tag="method" model="vectors"}

Make a semantic similarity estimate. The default estimate is cosine similarity
using an average of word vectors.

> #### Example
>
> ```python
> doc = nlp("green apples and red oranges")
> green_apples = doc[:2]
> red_oranges = doc[3:]
> apples_oranges = green_apples.similarity(red_oranges)
> oranges_apples = red_oranges.similarity(green_apples)
> assert apples_oranges == oranges_apples
> ```

| Name        | Description                                                                                                                      |
| ----------- | -------------------------------------------------------------------------------------------------------------------------------- |
| `other`     | The object to compare with. By default, accepts `Doc`, `Span`, `Token` and `Lexeme` objects. ~~Union[Doc, Span, Token, Lexeme]~~ |
| **RETURNS** | A scalar similarity score. Higher is more similar. ~~float~~                                                                     |

## Span.get_lca_matrix {#get_lca_matrix tag="method"}

Calculates the lowest common ancestor matrix for a given `Span`. Returns LCA
matrix containing the integer index of the ancestor, or `-1` if no common
ancestor is found, e.g. if span excludes a necessary ancestor.

> #### Example
>
> ```python
> doc = nlp("I like New York in Autumn")
> span = doc[1:4]
> matrix = span.get_lca_matrix()
> # array([[0, 0, 0], [0, 1, 2], [0, 2, 2]], dtype=int32)
> ```

| Name        | Description                                                                             |
| ----------- | --------------------------------------------------------------------------------------- |
| **RETURNS** | The lowest common ancestor matrix of the `Span`. ~~numpy.ndarray[ndim=2, dtype=int32]~~ |

## Span.to_array {#to_array tag="method" new="2"}

Given a list of `M` attribute IDs, export the tokens to a numpy `ndarray` of
shape `(N, M)`, where `N` is the length of the document. The values will be
32-bit integers.

> #### Example
>
> ```python
> from spacy.attrs import LOWER, POS, ENT_TYPE, IS_ALPHA
> doc = nlp("I like New York in Autumn.")
> span = doc[2:3]
> # All strings mapped to integers, for easy export to numpy
> np_array = span.to_array([LOWER, POS, ENT_TYPE, IS_ALPHA])
> ```

| Name        | Description                                                                                                                              |
| ----------- | ---------------------------------------------------------------------------------------------------------------------------------------- |
| `attr_ids`  | A list of attributes (int IDs or string names) or a single attribute (int ID or string name). ~~Union[int, str, List[Union[int, str]]]~~ |
| **RETURNS** | The exported attributes as a numpy array. ~~Union[numpy.ndarray[ndim=2, dtype=uint64], numpy.ndarray[ndim=1, dtype=uint64]]~~            |

## Span.ents {#ents tag="property" new="2.0.13" model="ner"}

The named entities that fall completely within the span. Returns a tuple of
`Span` objects.

> #### Example
>
> ```python
> doc = nlp("Mr. Best flew to New York on Saturday morning.")
> span = doc[0:6]
> ents = list(span.ents)
> assert ents[0].label == 346
> assert ents[0].label_ == "PERSON"
> assert ents[0].text == "Mr. Best"
> ```

| Name        | Description                                                       |
| ----------- | ----------------------------------------------------------------- |
| **RETURNS** | Entities in the span, one `Span` per entity. ~~Tuple[Span, ...]~~ |

## Span.noun_chunks {#noun_chunks tag="property" model="parser"}

Iterate over the base noun phrases in the span. Yields base noun-phrase `Span`
objects, if the document has been syntactically parsed. A base noun phrase, or
"NP chunk", is a noun phrase that does not permit other NPs to be nested within
it – so no NP-level coordination, no prepositional phrases, and no relative
clauses.

If the `noun_chunk` [syntax iterator](/usage/linguistic-features#language-data)
has not been implemeted for the given language, a `NotImplementedError` is
raised.

> #### Example
>
> ```python
> doc = nlp("A phrase with another phrase occurs.")
> span = doc[3:5]
> chunks = list(span.noun_chunks)
> assert len(chunks) == 1
> assert chunks[0].text == "another phrase"
> ```

| Name       | Description                       |
| ---------- | --------------------------------- |
| **YIELDS** | Noun chunks in the span. ~~Span~~ |

## Span.as_doc {#as_doc tag="method"}

Create a new `Doc` object corresponding to the `Span`, with a copy of the data.

When calling this on many spans from the same doc, passing in a precomputed
array representation of the doc using the `array_head` and `array` args can save
time.

> #### Example
>
> ```python
> doc = nlp("I like New York in Autumn.")
> span = doc[2:4]
> doc2 = span.as_doc()
> assert doc2.text == "New York"
> ```

| Name             | Description                                                                                                          |
| ---------------- | -------------------------------------------------------------------------------------------------------------------- |
| `copy_user_data` | Whether or not to copy the original doc's user data. ~~bool~~                                                        |
| `array_head`     | Precomputed array attributes (headers) of the original doc, as generated by `Doc._get_array_attrs()`. ~~Tuple~~      |
| `array`          | Precomputed array version of the original doc as generated by [`Doc.to_array`](/api/doc#to_array). ~~numpy.ndarray~~ |
| **RETURNS**      | A `Doc` object of the `Span`'s content. ~~Doc~~                                                                      |

## Span.root {#root tag="property" model="parser"}

The token with the shortest path to the root of the sentence (or the root
itself). If multiple tokens are equally high in the tree, the first token is
taken.

> #### Example
>
> ```python
> doc = nlp("I like New York in Autumn.")
> i, like, new, york, in_, autumn, dot = range(len(doc))
> assert doc[new].head.text == "York"
> assert doc[york].head.text == "like"
> new_york = doc[new:york+1]
> assert new_york.root.text == "York"
> ```

| Name        | Description               |
| ----------- | ------------------------- |
| **RETURNS** | The root token. ~~Token~~ |

## Span.conjuncts {#conjuncts tag="property" model="parser"}

A tuple of tokens coordinated to `span.root`.

> #### Example
>
> ```python
> doc = nlp("I like apples and oranges")
> apples_conjuncts = doc[2:3].conjuncts
> assert [t.text for t in apples_conjuncts] == ["oranges"]
> ```

| Name        | Description                                   |
| ----------- | --------------------------------------------- |
| **RETURNS** | The coordinated tokens. ~~Tuple[Token, ...]~~ |

## Span.lefts {#lefts tag="property" model="parser"}

Tokens that are to the left of the span, whose heads are within the span.

> #### Example
>
> ```python
> doc = nlp("I like New York in Autumn.")
> lefts = [t.text for t in doc[3:7].lefts]
> assert lefts == ["New"]
> ```

| Name       | Description                                    |
| ---------- | ---------------------------------------------- |
| **YIELDS** | A left-child of a token of the span. ~~Token~~ |

## Span.rights {#rights tag="property" model="parser"}

Tokens that are to the right of the span, whose heads are within the span.

> #### Example
>
> ```python
> doc = nlp("I like New York in Autumn.")
> rights = [t.text for t in doc[2:4].rights]
> assert rights == ["in"]
> ```

| Name       | Description                                     |
| ---------- | ----------------------------------------------- |
| **YIELDS** | A right-child of a token of the span. ~~Token~~ |

## Span.n_lefts {#n_lefts tag="property" model="parser"}

The number of tokens that are to the left of the span, whose heads are within
the span.

> #### Example
>
> ```python
> doc = nlp("I like New York in Autumn.")
> assert doc[3:7].n_lefts == 1
> ```

| Name        | Description                              |
| ----------- | ---------------------------------------- |
| **RETURNS** | The number of left-child tokens. ~~int~~ |

## Span.n_rights {#n_rights tag="property" model="parser"}

The number of tokens that are to the right of the span, whose heads are within
the span.

> #### Example
>
> ```python
> doc = nlp("I like New York in Autumn.")
> assert doc[2:4].n_rights == 1
> ```

| Name        | Description                               |
| ----------- | ----------------------------------------- |
| **RETURNS** | The number of right-child tokens. ~~int~~ |

## Span.subtree {#subtree tag="property" model="parser"}

Tokens within the span and tokens which descend from them.

> #### Example
>
> ```python
> doc = nlp("Give it back! He pleaded.")
> subtree = [t.text for t in doc[:3].subtree]
> assert subtree == ["Give", "it", "back", "!"]
> ```

| Name       | Description                                                 |
| ---------- | ----------------------------------------------------------- |
| **YIELDS** | A token within the span, or a descendant from it. ~~Token~~ |

## Span.has_vector {#has_vector tag="property" model="vectors"}

A boolean value indicating whether a word vector is associated with the object.

> #### Example
>
> ```python
> doc = nlp("I like apples")
> assert doc[1:].has_vector
> ```

| Name        | Description                                           |
| ----------- | ----------------------------------------------------- |
| **RETURNS** | Whether the span has a vector data attached. ~~bool~~ |

## Span.vector {#vector tag="property" model="vectors"}

A real-valued meaning representation. Defaults to an average of the token
vectors.

> #### Example
>
> ```python
> doc = nlp("I like apples")
> assert doc[1:].vector.dtype == "float32"
> assert doc[1:].vector.shape == (300,)
> ```

| Name        | Description                                                                                     |
| ----------- | ----------------------------------------------------------------------------------------------- |
| **RETURNS** | A 1-dimensional array representing the span's vector. ~~`numpy.ndarray[ndim=1, dtype=float32]~~ |

## Span.vector_norm {#vector_norm tag="property" model="vectors"}

The L2 norm of the span's vector representation.

> #### Example
>
> ```python
> doc = nlp("I like apples")
> doc[1:].vector_norm # 4.800883928527915
> doc[2:].vector_norm # 6.895897646384268
> assert doc[1:].vector_norm != doc[2:].vector_norm
> ```

| Name        | Description                                         |
| ----------- | --------------------------------------------------- |
| **RETURNS** | The L2 norm of the vector representation. ~~float~~ |

## Span.sent {#sent tag="property" model="sentences"}

The sentence span that this span is a part of. This property is only available
when [sentence boundaries](/usage/linguistic-features#sbd) have been set on the
document by the `parser`, `senter`, `sentencizer` or some custom function. It
will raise an error otherwise.

If the span happens to cross sentence boundaries, only the first sentence will
be returned. If it is required that the sentence always includes the full span,
the result can be adjusted as such:

```python
sent = span.sent
sent = doc[sent.start : max(sent.end, span.end)]
```

> #### Example
>
> ```python
> doc = nlp("Give it back! He pleaded.")
> span = doc[1:3]
> assert span.sent.text == "Give it back!"
> ```

| Name        | Description                                             |
| ----------- | ------------------------------------------------------- |
| **RETURNS** | The sentence span that this span is a part of. ~~Span~~ |

## Span.sents {#sents tag="property" model="sentences" new="3.2.1"}

Returns a generator over the sentences the span belongs to. This property is
only available when [sentence boundaries](/usage/linguistic-features#sbd) have
been set on the document by the `parser`, `senter`, `sentencizer` or some custom
function. It will raise an error otherwise.

If the span happens to cross sentence boundaries, all sentences the span
overlaps with will be returned.

> #### Example
>
> ```python
> doc = nlp("Give it back! He pleaded.")
> span = doc[2:4]
> assert len(span.sents) == 2
> ```

| Name        | Description                                                                |
| ----------- | -------------------------------------------------------------------------- |
| **RETURNS** | A generator yielding sentences this `Span` is a part of ~~Iterable[Span]~~ |

## Attributes {#attributes}

<<<<<<< HEAD
| Name                                    | Description                                                                                                                   |
| --------------------------------------- | ----------------------------------------------------------------------------------------------------------------------------- |
| `doc`                                   | The parent document. ~~Doc~~                                                                                                  |
| `tensor` <Tag variant="new">2.1.7</Tag> | The span's slice of the parent `Doc`'s tensor. ~~numpy.ndarray~~                                                              |
| `start`                                 | The token offset for the start of the span. ~~int~~                                                                           |
| `end`                                   | The token offset for the end of the span. ~~int~~                                                                             |
| `start_char`                            | The character offset for the start of the span. ~~int~~                                                                       |
| `end_char`                              | The character offset for the end of the span. ~~int~~                                                                         |
| `text`                                  | A string representation of the span text. ~~str~~                                                                             |
| `text_with_ws`                          | The text content of the span with a trailing whitespace character if the last token has one. ~~str~~                          |
| `orth`                                  | ID of the verbatim text content. ~~int~~                                                                                      |
| `orth_`                                 | Verbatim text content (identical to `Span.text`). Exists mostly for consistency with the other attributes. ~~str~~            |
| `label`                                 | The hash value of the span's label. ~~int~~                                                                                   |
| `label_`                                | The span's label. ~~str~~                                                                                                     |
| `lemma_`                                | The span's lemma. Equivalent to `"".join(token.text_with_ws for token in span)`. ~~str~~                                      |
| `kb_id`                                 | The hash value of the knowledge base ID referred to by the span. ~~int~~                                                      |
| `kb_id_`                                | The knowledge base ID referred to by the span. ~~str~~                                                                        |
| `ent_id`                                | Alias for `id`: the hash value of the span's ID. ~~int~~                                                                      |
| `ent_id_`                               | Alias for `id_`: the span's ID. ~~str~~                                                                                       |
| `id`                                    | The hash value of the span's ID. ~~int~~                                                                                      |
| `id_`                                   | The span's ID. ~~str~~                                                                                                        |
| `_`                                     | User space for adding custom [attribute extensions](/usage/processing-pipelines#custom-components-attributes). ~~Underscore~~ |
=======
| Name           | Description                                                                                                                   |
| -------------- | ----------------------------------------------------------------------------------------------------------------------------- |
| `doc`          | The parent document. ~~Doc~~                                                                                                  |
| `tensor`       | The span's slice of the parent `Doc`'s tensor. ~~numpy.ndarray~~                                                              |
| `start`        | The token offset for the start of the span. ~~int~~                                                                           |
| `end`          | The token offset for the end of the span. ~~int~~                                                                             |
| `start_char`   | The character offset for the start of the span. ~~int~~                                                                       |
| `end_char`     | The character offset for the end of the span. ~~int~~                                                                         |
| `text`         | A string representation of the span text. ~~str~~                                                                             |
| `text_with_ws` | The text content of the span with a trailing whitespace character if the last token has one. ~~str~~                          |
| `orth`         | ID of the verbatim text content. ~~int~~                                                                                      |
| `orth_`        | Verbatim text content (identical to `Span.text`). Exists mostly for consistency with the other attributes. ~~str~~            |
| `label`        | The hash value of the span's label. ~~int~~                                                                                   |
| `label_`       | The span's label. ~~str~~                                                                                                     |
| `lemma_`       | The span's lemma. Equivalent to `"".join(token.text_with_ws for token in span)`. ~~str~~                                      |
| `kb_id`        | The hash value of the knowledge base ID referred to by the span. ~~int~~                                                      |
| `kb_id_`       | The knowledge base ID referred to by the span. ~~str~~                                                                        |
| `ent_id`       | The hash value of the named entity the root token is an instance of. ~~int~~                                                  |
| `ent_id_`      | The string ID of the named entity the root token is an instance of. ~~str~~                                                   |
| `id`           | The hash value of the span's ID. ~~int~~                                                                                      |
| `id_`          | The span's ID. ~~str~~                                                                                                        |
| `sentiment`    | A scalar value indicating the positivity or negativity of the span. ~~float~~                                                 |
| `_`            | User space for adding custom [attribute extensions](/usage/processing-pipelines#custom-components-attributes). ~~Underscore~~ |
>>>>>>> 4b2097a2
<|MERGE_RESOLUTION|>--- conflicted
+++ resolved
@@ -544,30 +544,6 @@
 
 ## Attributes {#attributes}
 
-<<<<<<< HEAD
-| Name                                    | Description                                                                                                                   |
-| --------------------------------------- | ----------------------------------------------------------------------------------------------------------------------------- |
-| `doc`                                   | The parent document. ~~Doc~~                                                                                                  |
-| `tensor` <Tag variant="new">2.1.7</Tag> | The span's slice of the parent `Doc`'s tensor. ~~numpy.ndarray~~                                                              |
-| `start`                                 | The token offset for the start of the span. ~~int~~                                                                           |
-| `end`                                   | The token offset for the end of the span. ~~int~~                                                                             |
-| `start_char`                            | The character offset for the start of the span. ~~int~~                                                                       |
-| `end_char`                              | The character offset for the end of the span. ~~int~~                                                                         |
-| `text`                                  | A string representation of the span text. ~~str~~                                                                             |
-| `text_with_ws`                          | The text content of the span with a trailing whitespace character if the last token has one. ~~str~~                          |
-| `orth`                                  | ID of the verbatim text content. ~~int~~                                                                                      |
-| `orth_`                                 | Verbatim text content (identical to `Span.text`). Exists mostly for consistency with the other attributes. ~~str~~            |
-| `label`                                 | The hash value of the span's label. ~~int~~                                                                                   |
-| `label_`                                | The span's label. ~~str~~                                                                                                     |
-| `lemma_`                                | The span's lemma. Equivalent to `"".join(token.text_with_ws for token in span)`. ~~str~~                                      |
-| `kb_id`                                 | The hash value of the knowledge base ID referred to by the span. ~~int~~                                                      |
-| `kb_id_`                                | The knowledge base ID referred to by the span. ~~str~~                                                                        |
-| `ent_id`                                | Alias for `id`: the hash value of the span's ID. ~~int~~                                                                      |
-| `ent_id_`                               | Alias for `id_`: the span's ID. ~~str~~                                                                                       |
-| `id`                                    | The hash value of the span's ID. ~~int~~                                                                                      |
-| `id_`                                   | The span's ID. ~~str~~                                                                                                        |
-| `_`                                     | User space for adding custom [attribute extensions](/usage/processing-pipelines#custom-components-attributes). ~~Underscore~~ |
-=======
 | Name           | Description                                                                                                                   |
 | -------------- | ----------------------------------------------------------------------------------------------------------------------------- |
 | `doc`          | The parent document. ~~Doc~~                                                                                                  |
@@ -585,10 +561,8 @@
 | `lemma_`       | The span's lemma. Equivalent to `"".join(token.text_with_ws for token in span)`. ~~str~~                                      |
 | `kb_id`        | The hash value of the knowledge base ID referred to by the span. ~~int~~                                                      |
 | `kb_id_`       | The knowledge base ID referred to by the span. ~~str~~                                                                        |
-| `ent_id`       | The hash value of the named entity the root token is an instance of. ~~int~~                                                  |
-| `ent_id_`      | The string ID of the named entity the root token is an instance of. ~~str~~                                                   |
+| `ent_id`       | Alias for `id`: the hash value of the span's ID. ~~int~~                                                                      |
+| `ent_id_`      | Alias for `id_`: the span's ID. ~~str~~                                                                                       |
 | `id`           | The hash value of the span's ID. ~~int~~                                                                                      |
 | `id_`          | The span's ID. ~~str~~                                                                                                        |
-| `sentiment`    | A scalar value indicating the positivity or negativity of the span. ~~float~~                                                 |
-| `_`            | User space for adding custom [attribute extensions](/usage/processing-pipelines#custom-components-attributes). ~~Underscore~~ |
->>>>>>> 4b2097a2
+| `_`            | User space for adding custom [attribute extensions](/usage/processing-pipelines#custom-components-attributes). ~~Underscore~~ |