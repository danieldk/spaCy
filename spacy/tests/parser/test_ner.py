--- conflicted
+++ resolved
@@ -617,15 +617,12 @@
     assert ents[1].kb_id == 0
 
 
-<<<<<<< HEAD
-=======
 def test_is_distillable():
     nlp = English()
     ner = nlp.add_pipe("ner")
     assert ner.is_distillable
 
 
->>>>>>> 5e297aa2
 def test_distill():
     teacher = English()
     teacher_ner = teacher.add_pipe("ner")
@@ -648,13 +645,6 @@
         get_examples=lambda: train_examples, labels=teacher_ner.label_data
     )
 
-<<<<<<< HEAD
-    docs = [eg.predicted for eg in train_examples]
-
-    for i in range(100):
-        losses = {}
-        student_ner.distill(teacher_ner, docs, docs, sgd=optimizer, losses=losses)
-=======
     distill_examples = [
         Example.from_dict(teacher.make_doc(t[0]), {}) for t in TRAIN_DATA
     ]
@@ -662,7 +652,6 @@
     for i in range(100):
         losses = {}
         student_ner.distill(teacher_ner, distill_examples, sgd=optimizer, losses=losses)
->>>>>>> 5e297aa2
     assert losses["ner"] < 0.0001
 
     # test the trained model
