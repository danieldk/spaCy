--- conflicted
+++ resolved
@@ -2,14 +2,9 @@
 from itertools import islice
 from typing import Callable, Dict, Iterable, List, Optional, Union
 
-<<<<<<< HEAD
 import srsly
 from thinc.api import Config, Model
 from thinc.legacy import LegacySequenceCategoricalCrossentropy
-from thinc.types import Floats2d, Ints1d
-=======
-from thinc.api import Config, Model, SequenceCategoricalCrossentropy
->>>>>>> b0228d8e
 
 from ..morphology cimport Morphology
 from ..tokens.doc cimport Doc
@@ -22,12 +17,7 @@
 from ..scorer import Scorer
 from ..training import validate_examples, validate_get_examples
 from ..util import registry
-<<<<<<< HEAD
-from .pipe import deserialize_config
-from .tagger import ActivationsT, Tagger
-=======
 from .tagger import Tagger
->>>>>>> b0228d8e
 
 # See #9050
 BACKWARD_OVERWRITE = True
