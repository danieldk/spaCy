# cython: infer_types=True, profile=True, binding=True
from itertools import islice
from typing import Callable, Dict, Iterable, List, Optional, Tuple, Union

import numpy
from thinc.api import Config, Model, set_dropout_rate
from thinc.legacy import LegacySequenceCategoricalCrossentropy
from thinc.types import Floats2d, Ints1d

from ..tokens.doc cimport Doc

from .. import util
from ..errors import Errors
from ..language import Language
from ..scorer import Scorer
from ..training import validate_examples, validate_get_examples
from ..util import registry
from .trainable_pipe import TrainablePipe

ActivationsT = Dict[str, Union[List[Floats2d], List[Ints1d]]]

default_model_config = """
[model]
@architectures = "spacy.Tagger.v2"

[model.tok2vec]
@architectures = "spacy.HashEmbedCNN.v2"
pretrained_vectors = null
width = 96
depth = 4
embed_size = 2000
window_size = 1
maxout_pieces = 3
subword_features = true
"""
DEFAULT_TAGGER_MODEL = Config().from_str(default_model_config)["model"]


@Language.factory(
    "tagger",
    assigns=["token.tag"],
    default_config={
        "model": DEFAULT_TAGGER_MODEL,
        "overwrite": False,
        "scorer": {"@scorers": "spacy.tagger_scorer.v1"},
        "neg_prefix": "!",
        "label_smoothing": 0.0,
        "save_activations": False,
    },
    default_score_weights={"tag_acc": 1.0},
)
def make_tagger(
    nlp: Language,
    name: str,
    model: Model,
    overwrite: bool,
    scorer: Optional[Callable],
    neg_prefix: str,
    label_smoothing: float,
    save_activations: bool,
):
    """Construct a part-of-speech tagger component.

    model (Model[List[Doc], List[Floats2d]]): A model instance that predicts
        the tag probabilities. The output vectors should match the number of tags
        in size, and be normalized as probabilities (all scores between 0 and 1,
        with the rows summing to 1).
    """
    return Tagger(nlp.vocab, model, name, overwrite=overwrite, scorer=scorer, neg_prefix=neg_prefix,
                  label_smoothing=label_smoothing, save_activations=save_activations)


def tagger_score(examples, **kwargs):
    return Scorer.score_token_attr(examples, "tag", **kwargs)


@registry.scorers("spacy.tagger_scorer.v1")
def make_tagger_scorer():
    return tagger_score


class Tagger(TrainablePipe):
    """Pipeline component for part-of-speech tagging.

    DOCS: https://spacy.io/api/tagger
    """
    def __init__(
        self,
        vocab,
        model,
        name="tagger",
        *,
        overwrite=False,
        scorer=tagger_score,
        neg_prefix="!",
        label_smoothing=0.0,
        save_activations: bool = False,
    ):
        """Initialize a part-of-speech tagger.

        vocab (Vocab): The shared vocabulary.
        model (thinc.api.Model): The Thinc Model powering the pipeline component.
        name (str): The component instance name, used to add entries to the
            losses during training.
        overwrite (bool): Whether to overwrite existing annotations.
        scorer (Optional[Callable]): The scoring method. Defaults to
            Scorer.score_token_attr for the attribute "tag".
        save_activations (bool): save model activations in Doc when annotating.

        DOCS: https://spacy.io/api/tagger#init
        """
        self.vocab = vocab
        self.model = model
        self.name = name
        self._rehearsal_model = None
        cfg = {
            "labels": [],
            "overwrite": overwrite,
            "neg_prefix": neg_prefix,
            "label_smoothing": label_smoothing
        }
        self.cfg = dict(sorted(cfg.items()))
        self.scorer = scorer
        self.save_activations = save_activations

    @property
    def labels(self):
        """The labels currently added to the component. Note that even for a
        blank component, this will always include the built-in coarse-grained
        part-of-speech tags by default.

        RETURNS (Tuple[str]): The labels.

        DOCS: https://spacy.io/api/tagger#labels
        """
        return tuple(self.cfg["labels"])

    @property
    def label_data(self):
        """Data about the labels currently added to the component."""
        return tuple(self.cfg["labels"])

    def predict(self, docs) -> ActivationsT:
        """Apply the pipeline's model to a batch of docs, without modifying them.

        docs (Iterable[Doc]): The documents to predict.
        RETURNS: The models prediction for each document.

        DOCS: https://spacy.io/api/tagger#predict
        """
        if not any(len(doc) for doc in docs):
            # Handle cases where there are no tokens in any docs.
            n_labels = len(self.labels)
            guesses = [self.model.ops.alloc((0, n_labels)) for doc in docs]
            assert len(guesses) == len(docs)
            return {"probabilities": guesses, "label_ids": guesses}
        scores = self.model.predict(docs)
        assert len(scores) == len(docs), (len(scores), len(docs))
        guesses = self._scores2guesses(scores)
        assert len(guesses) == len(docs)
        return {"probabilities": scores, "label_ids": guesses}

    def _scores2guesses(self, scores):
        guesses = []
        for doc_scores in scores:
            doc_guesses = doc_scores.argmax(axis=1)
            if not isinstance(doc_guesses, numpy.ndarray):
                doc_guesses = doc_guesses.get()
            guesses.append(doc_guesses)
        return guesses

    def set_annotations(self, docs: Iterable[Doc], activations: ActivationsT):
        """Modify a batch of documents, using pre-computed scores.

        docs (Iterable[Doc]): The documents to modify.
        activations (ActivationsT): The activations used for setting annotations, produced by Tagger.predict.

        DOCS: https://spacy.io/api/tagger#set_annotations
        """
        batch_tag_ids = activations["label_ids"]
        if isinstance(docs, Doc):
            docs = [docs]
        cdef Doc doc
        cdef bint overwrite = self.cfg["overwrite"]
        labels = self.labels
        for i, doc in enumerate(docs):
            if self.save_activations:
                doc.activations[self.name] = {}
                for act_name, acts in activations.items():
                    doc.activations[self.name][act_name] = acts[i]
            doc_tag_ids = batch_tag_ids[i]
            if hasattr(doc_tag_ids, "get"):
                doc_tag_ids = doc_tag_ids.get()
            for j, tag_id in enumerate(doc_tag_ids):
                if doc.c[j].tag == 0 or overwrite:
                    doc.c[j].tag = self.vocab.strings[labels[tag_id]]

    def update(self, examples, *, drop=0., sgd=None, losses=None):
        """Learn from a batch of documents and gold-standard information,
        updating the pipe's model. Delegates to predict and get_loss.

        examples (Iterable[Example]): A batch of Example objects.
        drop (float): The dropout rate.
        sgd (thinc.api.Optimizer): The optimizer.
        losses (Dict[str, float]): Optional record of the loss during training.
            Updated using the component name as the key.
        RETURNS (Dict[str, float]): The updated losses dictionary.

        DOCS: https://spacy.io/api/tagger#update
        """
        if losses is None:
            losses = {}
        losses.setdefault(self.name, 0.0)
        validate_examples(examples, "Tagger.update")
        if not any(len(eg.predicted) if eg.predicted else 0 for eg in examples):
            # Handle cases where there are no tokens in any docs.
            return losses
        set_dropout_rate(self.model, drop)
        tag_scores, bp_tag_scores = self.model.begin_update([eg.predicted for eg in examples])
        for sc in tag_scores:
            if self.model.ops.xp.isnan(sc.sum()):
                raise ValueError(Errors.E940)
        loss, d_tag_scores = self.get_loss(examples, tag_scores)
        bp_tag_scores(d_tag_scores)
        if sgd not in (None, False):
            self.finish_update(sgd)

        losses[self.name] += loss
        return losses

    def rehearse(self, examples, *, drop=0., sgd=None, losses=None):
        """Perform a "rehearsal" update from a batch of data. Rehearsal updates
        teach the current model to make predictions similar to an initial model,
        to try to address the "catastrophic forgetting" problem. This feature is
        experimental.

        examples (Iterable[Example]): A batch of Example objects.
        drop (float): The dropout rate.
        sgd (thinc.api.Optimizer): The optimizer.
        losses (Dict[str, float]): Optional record of the loss during training.
            Updated using the component name as the key.
        RETURNS (Dict[str, float]): The updated losses dictionary.

        DOCS: https://spacy.io/api/tagger#rehearse
        """
        if losses is None:
            losses = {}
        losses.setdefault(self.name, 0.0)
        validate_examples(examples, "Tagger.rehearse")
        docs = [eg.predicted for eg in examples]
        if self._rehearsal_model is None:
            return losses
        if not any(len(doc) for doc in docs):
            # Handle cases where there are no tokens in any docs.
            return losses
        set_dropout_rate(self.model, drop)
        tag_scores, bp_tag_scores = self.model.begin_update(docs)
        tutor_tag_scores, _ = self._rehearsal_model.begin_update(docs)
        loss, grads = self.get_teacher_student_loss(tutor_tag_scores, tag_scores)
        bp_tag_scores(grads)
        if sgd is not None:
            self.finish_update(sgd)
        losses[self.name] += loss
        return losses

<<<<<<< HEAD
    def get_distill_loss(self, teacher_scores, student_scores):
        loss_func = SequenceCategoricalCrossentropy(normalize=False)
=======
    def get_teacher_student_loss(
        self, teacher_scores: List[Floats2d], student_scores: List[Floats2d]
    ) -> Tuple[float, List[Floats2d]]:
        """Calculate the loss and its gradient for a batch of student
        scores, relative to teacher scores.

        teacher_scores: Scores representing the teacher model's predictions.
        student_scores: Scores representing the student model's predictions.

        RETURNS (Tuple[float, float]): The loss and the gradient.

        DOCS: https://spacy.io/api/tagger#get_teacher_student_loss
        """
        loss_func = LegacySequenceCategoricalCrossentropy(normalize=False)
>>>>>>> 1b2d66f9
        d_scores, loss = loss_func(student_scores, teacher_scores)
        if self.model.ops.xp.isnan(loss):
            raise ValueError(Errors.E910.format(name=self.name))
        return float(loss), d_scores

<<<<<<< HEAD

=======
>>>>>>> 1b2d66f9
    def get_loss(self, examples, scores):
        """Find the loss and gradient of loss for the batch of documents and
        their predicted scores.

        examples (Iterable[Examples]): The batch of examples.
        scores: Scores representing the model's predictions.
        RETURNS (Tuple[float, float]): The loss and the gradient.

        DOCS: https://spacy.io/api/tagger#get_loss
        """
        validate_examples(examples, "Tagger.get_loss")
        loss_func = LegacySequenceCategoricalCrossentropy(
            names=self.labels,
            normalize=False,
            neg_prefix=self.cfg["neg_prefix"],
            label_smoothing=self.cfg["label_smoothing"]
        )
        # Convert empty tag "" to missing value None so that both misaligned
        # tokens and tokens with missing annotation have the default missing
        # value None.
        truths = []
        for eg in examples:
            eg_truths = [tag if tag is not "" else None for tag in eg.get_aligned("TAG", as_string=True)]
            truths.append(eg_truths)
        d_scores, loss = loss_func(scores, truths)
        if self.model.ops.xp.isnan(loss):
            raise ValueError(Errors.E910.format(name=self.name))
        return float(loss), d_scores

    def initialize(self, get_examples, *, nlp=None, labels=None):
        """Initialize the pipe for training, using a representative set
        of data examples.

        get_examples (Callable[[], Iterable[Example]]): Function that
            returns a representative sample of gold-standard Example objects..
        nlp (Language): The current nlp object the component is part of.
        labels: The labels to add to the component, typically generated by the
            `init labels` command. If no labels are provided, the get_examples
            callback is used to extract the labels from the data.

        DOCS: https://spacy.io/api/tagger#initialize
        """
        validate_get_examples(get_examples, "Tagger.initialize")
        util.check_lexeme_norms(self.vocab, "tagger")
        if labels is not None:
            for tag in labels:
                self.add_label(tag)
        else:
            tags = set()
            for example in get_examples():
                for token in example.y:
                    if token.tag_:
                        tags.add(token.tag_)
            for tag in sorted(tags):
                self.add_label(tag)
        doc_sample = []
        label_sample = []
        for example in islice(get_examples(), 10):
            doc_sample.append(example.x)
            gold_tags = example.get_aligned("TAG", as_string=True)
            gold_array = [[1.0 if tag == gold_tag else 0.0 for tag in self.labels] for gold_tag in gold_tags]
            label_sample.append(self.model.ops.asarray(gold_array, dtype="float32"))
        self._require_labels()
        assert len(doc_sample) > 0, Errors.E923.format(name=self.name)
        assert len(label_sample) > 0, Errors.E923.format(name=self.name)
        self.model.initialize(X=doc_sample, Y=label_sample)

    def add_label(self, label):
        """Add a new label to the pipe.

        label (str): The label to add.
        RETURNS (int): 0 if label is already present, otherwise 1.

        DOCS: https://spacy.io/api/tagger#add_label
        """
        if not isinstance(label, str):
            raise ValueError(Errors.E187)
        if label in self.labels:
            return 0
        self._allow_extra_label()
        self.cfg["labels"].append(label)
        self.vocab.strings.add(label)
        return 1<|MERGE_RESOLUTION|>--- conflicted
+++ resolved
@@ -263,10 +263,6 @@
         losses[self.name] += loss
         return losses
 
-<<<<<<< HEAD
-    def get_distill_loss(self, teacher_scores, student_scores):
-        loss_func = SequenceCategoricalCrossentropy(normalize=False)
-=======
     def get_teacher_student_loss(
         self, teacher_scores: List[Floats2d], student_scores: List[Floats2d]
     ) -> Tuple[float, List[Floats2d]]:
@@ -281,16 +277,11 @@
         DOCS: https://spacy.io/api/tagger#get_teacher_student_loss
         """
         loss_func = LegacySequenceCategoricalCrossentropy(normalize=False)
->>>>>>> 1b2d66f9
         d_scores, loss = loss_func(student_scores, teacher_scores)
         if self.model.ops.xp.isnan(loss):
             raise ValueError(Errors.E910.format(name=self.name))
         return float(loss), d_scores
 
-<<<<<<< HEAD
-
-=======
->>>>>>> 1b2d66f9
     def get_loss(self, examples, scores):
         """Find the loss and gradient of loss for the batch of documents and
         their predicted scores.
