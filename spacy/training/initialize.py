--- conflicted
+++ resolved
@@ -12,13 +12,6 @@
 from thinc.api import Config, ConfigValidationError
 
 from ..errors import Errors, Warnings
-<<<<<<< HEAD
-from ..schemas import ConfigSchemaDistillation, ConfigSchemaTraining
-from ..util import registry, load_model_from_config, resolve_dot_names, logger
-from ..util import load_model, ensure_path, get_sourced_components
-from ..util import OOV_RANK, DEFAULT_OOV_PROB
-from . import Example
-=======
 from ..lookups import Lookups
 from ..schemas import ConfigSchemaDistill, ConfigSchemaTraining
 from ..util import (
@@ -37,33 +30,16 @@
 from ..vectors import Mode as VectorsMode
 from ..vectors import Vectors
 from .pretrain import get_tok2vec_ref
->>>>>>> 1b2d66f9
 
 if TYPE_CHECKING:
     from ..language import Language  # noqa: F401
-
-
-<<<<<<< HEAD
-def _init_gpu_allocator(config: Config, use_gpu: int):
-    if "gpu_allocator" not in config["training"]:
-        raise ValueError(Errors.E1015.format(value="[training] gpu_allocator"))
-    allocator = config["training"]["gpu_allocator"]
-    if use_gpu >= 0 and allocator:
-        set_gpu_allocator(allocator)
-
-
-def _init_seed(config):
-    if "seed" not in config["training"]:
-        raise ValueError(Errors.E1015.format(value="[training] seed"))
-    if config["training"]["seed"] is not None:
-        fix_random_seed(config["training"]["seed"])
 
 
 def init_nlp_distill(config: Config, teacher: "Language", *, use_gpu: int = -1):
     raw_config = config
     config = raw_config.interpolate()
-    _init_gpu_allocator(config, use_gpu)
-    _init_seed(config)
+    set_seed_from_config(config)
+    set_gpu_allocator_from_config(config, use_gpu)
 
     # Use original config here before it's resolved to functions
     sourced = get_sourced_components(config)
@@ -124,15 +100,8 @@
 def init_nlp(config: Config, *, use_gpu: int = -1) -> "Language":
     raw_config = config
     config = raw_config.interpolate()
-    _init_gpu_allocator(config, use_gpu)
-    _init_seed(config)
-=======
-def init_nlp(config: Config, *, use_gpu: int = -1) -> "Language":
-    raw_config = config
-    config = raw_config.interpolate()
     set_seed_from_config(config)
     set_gpu_allocator_from_config(config, use_gpu)
->>>>>>> 1b2d66f9
     # Use original config here before it's resolved to functions
     sourced = get_sourced_components(config)
     nlp = load_model_from_config(raw_config, auto_fill=True)
