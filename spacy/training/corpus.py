--- conflicted
+++ resolved
@@ -61,21 +61,6 @@
 @util.registry.readers("spacy.PlainTextCorpus.v1")
 def create_plain_text_reader(
     path: Optional[Path],
-<<<<<<< HEAD
-) -> Callable[["Language"], Iterable[Doc]]:
-    if path is None:
-        raise ValueError(Errors.E913)
-    util.logger.debug(f"Loading plain text corpus from path: {path}")
-
-    def reader(nlp: "Language") -> Iterable[Doc]:
-        with open(path, encoding="utf-8") as f:
-            for text in f:
-                text = text.strip()
-                if len(text):
-                    yield nlp.make_doc(text)
-
-    return reader
-=======
     min_length: int = 0,
     max_length: int = 0,
 ) -> Callable[["Language"], Iterable[Doc]]:
@@ -93,7 +78,6 @@
     if path is None:
         raise ValueError(Errors.E913)
     return PlainTextCorpus(path, min_length=min_length, max_length=max_length)
->>>>>>> fb7f018d
 
 
 def walk_corpus(path: Union[str, Path], file_type) -> List[Path]:
