--- conflicted
+++ resolved
@@ -644,10 +644,6 @@
                 cost += 1
                 break
         return cost
-<<<<<<< HEAD
-
-=======
->>>>>>> b0228d8e
 
 
 cdef class Out:
