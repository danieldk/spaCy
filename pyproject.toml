[build-system]
requires = [
    "setuptools",
    "cython>=0.25,<3.0",
    "cymem>=2.0.2,<2.1.0",
    "preshed>=3.0.2,<3.1.0",
    "murmurhash>=0.28.0,<1.1.0",
<<<<<<< HEAD
    "thinc>=9.0.0.dev4,<9.1.0",
    "numpy>=1.15.0",
=======
    "thinc>=8.2.2,<8.3.0",
    "numpy>=1.15.0; python_version < '3.9'",
    "numpy>=1.25.0; python_version >= '3.9'",
>>>>>>> e2a3952d
]
build-backend = "setuptools.build_meta"

[tool.isort]
profile = "black"<|MERGE_RESOLUTION|>--- conflicted
+++ resolved
@@ -5,14 +5,9 @@
     "cymem>=2.0.2,<2.1.0",
     "preshed>=3.0.2,<3.1.0",
     "murmurhash>=0.28.0,<1.1.0",
-<<<<<<< HEAD
     "thinc>=9.0.0.dev4,<9.1.0",
-    "numpy>=1.15.0",
-=======
-    "thinc>=8.2.2,<8.3.0",
     "numpy>=1.15.0; python_version < '3.9'",
     "numpy>=1.25.0; python_version >= '3.9'",
->>>>>>> e2a3952d
 ]
 build-backend = "setuptools.build_meta"
 
