# coding: utf8
from __future__ import absolute_import, unicode_literals

<<<<<<< HEAD
from thinc.neural import Model
=======
>>>>>>> 4b78c176
import random
import ujson
import itertools
import weakref
import functools
from collections import OrderedDict
from contextlib import contextmanager
from copy import copy
from thinc.neural import Model
from thinc.neural.optimizers import Adam

from .tokenizer import Tokenizer
from .vocab import Vocab
from .lemmatizer import Lemmatizer
<<<<<<< HEAD

from .pipeline import DependencyParser, Tensorizer, Tagger
from .pipeline import EntityRecognizer, SimilarityHook, TextCategorizer

from .compat import Optimizer
from .compat import json_dumps, izip, copy_reg
=======
from .pipeline import DependencyParser, Tensorizer, Tagger, EntityRecognizer
from .pipeline import SimilarityHook, TextCategorizer
from .compat import json_dumps, izip
>>>>>>> 4b78c176
from .scorer import Scorer
from ._ml import link_vectors_to_models
from .attrs import IS_STOP
from .lang.punctuation import TOKENIZER_PREFIXES, TOKENIZER_SUFFIXES
from .lang.punctuation import TOKENIZER_INFIXES
from .lang.tokenizer_exceptions import TOKEN_MATCH
from .lang.tag_map import TAG_MAP
from .lang.lex_attrs import LEX_ATTRS, is_stop
from . import util
from . import about


class BaseDefaults(object):
    @classmethod
    def create_lemmatizer(cls, nlp=None):
        return Lemmatizer(cls.lemma_index, cls.lemma_exc, cls.lemma_rules,
                          cls.lemma_lookup)

    @classmethod
    def create_vocab(cls, nlp=None):
        lemmatizer = cls.create_lemmatizer(nlp)
        lex_attr_getters = dict(cls.lex_attr_getters)
        # This is messy, but it's the minimal working fix to Issue #639.
        lex_attr_getters[IS_STOP] = functools.partial(is_stop,
                                                      stops=cls.stop_words)
        vocab = Vocab(lex_attr_getters=lex_attr_getters, tag_map=cls.tag_map,
                      lemmatizer=lemmatizer)
        for tag_str, exc in cls.morph_rules.items():
            for orth_str, attrs in exc.items():
                vocab.morphology.add_special_case(tag_str, orth_str, attrs)
        return vocab

    @classmethod
    def create_tokenizer(cls, nlp=None):
        rules = cls.tokenizer_exceptions
        token_match = cls.token_match
        prefix_search = (util.compile_prefix_regex(cls.prefixes).search
                         if cls.prefixes else None)
        suffix_search = (util.compile_suffix_regex(cls.suffixes).search
                         if cls.suffixes else None)
        infix_finditer = (util.compile_infix_regex(cls.infixes).finditer
                          if cls.infixes else None)
        vocab = nlp.vocab if nlp is not None else cls.create_vocab(nlp)
        return Tokenizer(vocab, rules=rules,
                         prefix_search=prefix_search,
                         suffix_search=suffix_search,
                         infix_finditer=infix_finditer,
                         token_match=token_match)

    pipe_names = ['tensorizer', 'tagger', 'parser', 'ner']
    token_match = TOKEN_MATCH
    prefixes = tuple(TOKENIZER_PREFIXES)
    suffixes = tuple(TOKENIZER_SUFFIXES)
    infixes = tuple(TOKENIZER_INFIXES)
    tag_map = dict(TAG_MAP)
    tokenizer_exceptions = {}
    stop_words = set()
    lemma_rules = {}
    lemma_exc = {}
    lemma_index = {}
    lemma_lookup = {}
    morph_rules = {}
    lex_attr_getters = LEX_ATTRS
    syntax_iterators = {}


class Language(object):
    """A text-processing pipeline. Usually you'll load this once per process,
    and pass the instance around your application.

    Defaults (class): Settings, data and factory methods for creating the `nlp`
        object and processing pipeline.
    lang (unicode): Two-letter language ID, i.e. ISO code.
    """
    Defaults = BaseDefaults
    lang = None

    factories = {
        'tokenizer': lambda nlp: nlp.Defaults.create_tokenizer(nlp),
        'tensorizer': lambda nlp, **cfg: Tensorizer(nlp.vocab, **cfg),
        'tagger': lambda nlp, **cfg: Tagger(nlp.vocab, **cfg),
        'parser': lambda nlp, **cfg: DependencyParser(nlp.vocab, **cfg),
        'ner': lambda nlp, **cfg: EntityRecognizer(nlp.vocab, **cfg),
        'similarity': lambda nlp, **cfg: SimilarityHook(nlp.vocab, **cfg),
        'textcat': lambda nlp, **cfg: TextCategorizer(nlp.vocab, **cfg)
    }

    def __init__(self, vocab=True, make_doc=True, meta={}, **kwargs):
        """Initialise a Language object.

        vocab (Vocab): A `Vocab` object. If `True`, a vocab is created via
            `Language.Defaults.create_vocab`.
        make_doc (callable): A function that takes text and returns a `Doc`
            object. Usually a `Tokenizer`.
        pipeline (list): A list of annotation processes or IDs of annotation,
            processes, e.g. a `Tagger` object, or `'tagger'`. IDs are looked
            up in `Language.Defaults.factories`.
        disable (list): A list of component names to exclude from the pipeline.
            The disable list has priority over the pipeline list -- if the same
            string occurs in both, the component is not loaded.
        meta (dict): Custom meta data for the Language class. Is written to by
            models to add model meta data.
        RETURNS (Language): The newly constructed object.
        """
        self._meta = dict(meta)
        self._path = None
        if vocab is True:
            factory = self.Defaults.create_vocab
            vocab = factory(self, **meta.get('vocab', {}))
        self.vocab = vocab
        if make_doc is True:
            factory = self.Defaults.create_tokenizer
            make_doc = factory(self, **meta.get('tokenizer', {}))
        self.tokenizer = make_doc
        self.pipeline = []
        self._optimizer = None

    def __reduce__(self):
        bytes_data = self.to_bytes(vocab=False)
        return (unpickle_language, (self.vocab, self.meta, bytes_data))

    @property
    def path(self):
        return self._path

    @property
    def meta(self):
        self._meta.setdefault('lang', self.vocab.lang)
        self._meta.setdefault('name', 'model')
        self._meta.setdefault('version', '0.0.0')
        self._meta.setdefault('spacy_version', about.__version__)
        self._meta.setdefault('description', '')
        self._meta.setdefault('author', '')
        self._meta.setdefault('email', '')
        self._meta.setdefault('url', '')
        self._meta.setdefault('license', '')
        self._meta['pipeline'] = self.pipe_names
        return self._meta

    @meta.setter
    def meta(self, value):
        self._meta = value

    # Conveniences to access pipeline components
    @property
    def tensorizer(self):
        return self.get_pipe('tensorizer')

    @property
    def tagger(self):
        return self.get_pipe('tagger')

    @property
    def parser(self):
        return self.get_pipe('parser')

    @property
    def entity(self):
        return self.get_pipe('ner')

    @property
    def matcher(self):
        return self.get_pipe('matcher')

    @property
    def pipe_names(self):
        """Get names of available pipeline components.

        RETURNS (list): List of component name strings, in order.
        """
        return [pipe_name for pipe_name, _ in self.pipeline]

    def get_pipe(self, name):
        """Get a pipeline component for a given component name.

        name (unicode): Name of pipeline component to get.
        RETURNS (callable): The pipeline component.
        """
        for pipe_name, component in self.pipeline:
            if pipe_name == name:
                return component
        msg = "No component '{}' found in pipeline. Available names: {}"
        raise KeyError(msg.format(name, self.pipe_names))

    def create_pipe(self, name, config=dict()):
        """Create a pipeline component from a factory.

        name (unicode): Factory name to look up in `Language.factories`.
        config (dict): Configuration parameters to initialise component.
        RETURNS (callable): Pipeline component.
        """
        if name not in self.factories:
            raise KeyError("Can't find factory for '{}'.".format(name))
        factory = self.factories[name]
        return factory(self, **config)

    def add_pipe(self, component, name=None, before=None, after=None,
                 first=None, last=None):
        """Add a component to the processing pipeline. Valid components are
        callables that take a `Doc` object, modify it and return it. Only one
        of before/after/first/last can be set. Default behaviour is "last".

        component (callable): The pipeline component.
        name (unicode): Name of pipeline component. Overwrites existing
            component.name attribute if available. If no name is set and
            the component exposes no name attribute, component.__name__ is
            used. An error is raised if a name already exists in the pipeline.
        before (unicode): Component name to insert component directly before.
        after (unicode): Component name to insert component directly after.
        first (bool): Insert component first / not first in the pipeline.
        last (bool): Insert component last / not last in the pipeline.

        EXAMPLE:
            >>> nlp.add_pipe(component, before='ner')
            >>> nlp.add_pipe(component, name='custom_name', last=True)
        """
        if name is None:
            if hasattr(component, 'name'):
                name = component.name
            elif hasattr(component, '__name__'):
                name = component.__name__
            elif (hasattr(component, '__class__') and
                  hasattr(component.__class__, '__name__')):
                name = component.__class__.__name__
            else:
                name = repr(component)
        if name in self.pipe_names:
            raise ValueError("'{}' already exists in pipeline.".format(name))
        if sum([bool(before), bool(after), bool(first), bool(last)]) >= 2:
            msg = ("Invalid constraints. You can only set one of the "
                   "following: before, after, first, last.")
            raise ValueError(msg)
        pipe = (name, component)
        if last or not any([first, before, after]):
            self.pipeline.append(pipe)
        elif first:
            self.pipeline.insert(0, pipe)
        elif before and before in self.pipe_names:
            self.pipeline.insert(self.pipe_names.index(before), pipe)
        elif after and after in self.pipe_names:
            self.pipeline.insert(self.pipe_names.index(after), pipe)
        else:
            msg = "Can't find '{}' in pipeline. Available names: {}"
            unfound = before or after
            raise ValueError(msg.format(unfound, self.pipe_names))

    def has_pipe(self, name):
        """Check if a component name is present in the pipeline. Equivalent to
        `name in nlp.pipe_names`.

        name (unicode): Name of the component.
        RETURNS (bool): Whether a component of the name exists in the pipeline.
        """
        return name in self.pipe_names

    def replace_pipe(self, name, component):
        """Replace a component in the pipeline.

        name (unicode): Name of the component to replace.
        component (callable): Pipeline component.
        """
        if name not in self.pipe_names:
            msg = "Can't find '{}' in pipeline. Available names: {}"
            raise ValueError(msg.format(name, self.pipe_names))
        self.pipeline[self.pipe_names.index(name)] = (name, component)

    def rename_pipe(self, old_name, new_name):
        """Rename a pipeline component.

        old_name (unicode): Name of the component to rename.
        new_name (unicode): New name of the component.
        """
        if old_name not in self.pipe_names:
            msg = "Can't find '{}' in pipeline. Available names: {}"
            raise ValueError(msg.format(old_name, self.pipe_names))
        if new_name in self.pipe_names:
            msg = "'{}' already exists in pipeline. Existing names: {}"
            raise ValueError(msg.format(new_name, self.pipe_names))
        i = self.pipe_names.index(old_name)
        self.pipeline[i] = (new_name, self.pipeline[i][1])

    def remove_pipe(self, name):
        """Remove a component from the pipeline.

        name (unicode): Name of the component to remove.
        RETURNS (tuple): A `(name, component)` tuple of the removed component.
        """
        if name not in self.pipe_names:
            msg = "Can't find '{}' in pipeline. Available names: {}"
            raise ValueError(msg.format(name, self.pipe_names))
        return self.pipeline.pop(self.pipe_names.index(name))

    def __call__(self, text, disable=[]):
        """Apply the pipeline to some text. The text can span multiple sentences,
        and can contain arbtrary whitespace. Alignment into the original string
        is preserved.

        text (unicode): The text to be processed.
        disable (list): Names of the pipeline components to disable.
        RETURNS (Doc): A container for accessing the annotations.

        EXAMPLE:
            >>> tokens = nlp('An example sentence. Another example sentence.')
            >>> tokens[0].text, tokens[0].head.tag_
            ('An', 'NN')
        """
        doc = self.make_doc(text)
        for name, proc in self.pipeline:
            if name in disable:
                continue
            doc = proc(doc)
        return doc

    def disable_pipes(self, *names):
        """Disable one or more pipeline components. If used as a context
        manager, the pipeline will be restored to the initial state at the end
        of the block. Otherwise, a DisabledPipes object is returned, that has
        a `.restore()` method you can use to undo your changes.

        EXAMPLE:
            >>> nlp.add_pipe('parser')
            >>> nlp.add_pipe('tagger')
            >>> with nlp.disable_pipes('parser', 'tagger'):
            >>>     assert not nlp.has_pipe('parser')
            >>> assert nlp.has_pipe('parser')
            >>> disabled = nlp.disable_pipes('parser')
            >>> assert len(disabled) == 1
            >>> assert not nlp.has_pipe('parser')
            >>> disabled.restore()
            >>> assert nlp.has_pipe('parser')
        """
        return DisabledPipes(self, *names)

    def make_doc(self, text):
        return self.tokenizer(text)

    def update(self, docs, golds, drop=0., sgd=None, losses=None):
        """Update the models in the pipeline.

        docs (iterable): A batch of `Doc` objects.
        golds (iterable): A batch of `GoldParse` objects.
        drop (float): The droput rate.
        sgd (callable): An optimizer.
        RETURNS (dict): Results from the update.

        EXAMPLE:
            >>> with nlp.begin_training(gold) as (trainer, optimizer):
            >>>    for epoch in trainer.epochs(gold):
            >>>        for docs, golds in epoch:
            >>>            state = nlp.update(docs, golds, sgd=optimizer)
        """
        if len(docs) != len(golds):
            raise IndexError("Update expects same number of docs and golds "
                             "Got: %d, %d" % (len(docs), len(golds)))
        if len(docs) == 0:
            return
        if sgd is None:
            if self._optimizer is None:
                self._optimizer = Adam(Model.ops, 0.001)
            sgd = self._optimizer
        grads = {}

        def get_grads(W, dW, key=None):
            grads[key] = (W, dW)

        pipes = list(self.pipeline)
        random.shuffle(pipes)
        for name, proc in pipes:
            if not hasattr(proc, 'update'):
                continue
            proc.update(docs, golds, drop=drop, sgd=get_grads, losses=losses)
        for key, (W, dW) in grads.items():
            sgd(W, dW, key=key)

    def preprocess_gold(self, docs_golds):
        """Can be called before training to pre-process gold data. By default,
        it handles nonprojectivity and adds missing tags to the tag map.

        docs_golds (iterable): Tuples of `Doc` and `GoldParse` objects.
        YIELDS (tuple): Tuples of preprocessed `Doc` and `GoldParse` objects.
        """
        for name, proc in self.pipeline:
            if hasattr(proc, 'preprocess_gold'):
                docs_golds = proc.preprocess_gold(docs_golds)
        for doc, gold in docs_golds:
            yield doc, gold

    def resume_training(self, **cfg):
        if cfg.get('device', -1) >= 0:
            device = util.use_gpu(cfg['device'])
            if self.vocab.vectors.data.shape[1] >= 1:
                self.vocab.vectors.data = Model.ops.asarray(
                    self.vocab.vectors.data)
        else:
            device = None
        learn_rate = util.env_opt('learn_rate', 0.001)
        beta1 = util.env_opt('optimizer_B1', 0.9)
        beta2 = util.env_opt('optimizer_B2', 0.999)
        eps = util.env_opt('optimizer_eps', 1e-08)
        L2 = util.env_opt('L2_penalty', 1e-6)
        max_grad_norm = util.env_opt('grad_norm_clip', 1.)
<<<<<<< HEAD
        self._optimizer = Optimizer(Model.ops, learn_rate, L2=L2, beta1=beta1,
                                    beta2=beta2, eps=eps)
=======
        self._optimizer = Adam(Model.ops, learn_rate, L2=L2, beta1=beta1,
                               beta2=beta2, eps=eps)
>>>>>>> 4b78c176
        self._optimizer.max_grad_norm = max_grad_norm
        self._optimizer.device = device
        return self._optimizer

    def begin_training(self, get_gold_tuples=None, **cfg):
        """Allocate models, pre-process training data and acquire a trainer and
        optimizer. Used as a contextmanager.

        get_gold_tuples (function): Function returning gold data
        **cfg: Config parameters.
        RETURNS: An optimizer
        """
        # Populate vocab
        if get_gold_tuples is not None:
            for _, annots_brackets in get_gold_tuples():
                for annots, _ in annots_brackets:
                    for word in annots[1]:
                        _ = self.vocab[word]
        contexts = []
        if cfg.get('device', -1) >= 0:
            device = util.use_gpu(cfg['device'])
            if self.vocab.vectors.data.shape[1] >= 1:
                self.vocab.vectors.data = Model.ops.asarray(
                    self.vocab.vectors.data)
        else:
            device = None
        link_vectors_to_models(self.vocab)
        for name, proc in self.pipeline:
            if hasattr(proc, 'begin_training'):
                context = proc.begin_training(get_gold_tuples(),
                                              pipeline=self.pipeline)
                contexts.append(context)
        learn_rate = util.env_opt('learn_rate', 0.001)
        beta1 = util.env_opt('optimizer_B1', 0.9)
        beta2 = util.env_opt('optimizer_B2', 0.999)
        eps = util.env_opt('optimizer_eps', 1e-08)
        L2 = util.env_opt('L2_penalty', 1e-6)
        max_grad_norm = util.env_opt('grad_norm_clip', 1.)
<<<<<<< HEAD
        self._optimizer = Optimizer(Model.ops, learn_rate, L2=L2, beta1=beta1,
                              beta2=beta2, eps=eps)
=======
        self._optimizer = Adam(Model.ops, learn_rate, L2=L2, beta1=beta1,
                               beta2=beta2, eps=eps)
>>>>>>> 4b78c176
        self._optimizer.max_grad_norm = max_grad_norm
        self._optimizer.device = device
        return self._optimizer

    def evaluate(self, docs_golds, verbose=False):
        scorer = Scorer()
        docs, golds = zip(*docs_golds)
        docs = list(docs)
        golds = list(golds)
        for name, pipe in self.pipeline:
            if not hasattr(pipe, 'pipe'):
                docs = (pipe(doc) for doc in docs)
            else:
                docs = pipe.pipe(docs, batch_size=256)
        for doc, gold in zip(docs, golds):
            if verbose:
                print(doc)
            scorer.score(doc, gold, verbose=verbose)
        return scorer

    @contextmanager
    def use_params(self, params, **cfg):
        """Replace weights of models in the pipeline with those provided in the
        params dictionary. Can be used as a contextmanager, in which case,
        models go back to their original weights after the block.

        params (dict): A dictionary of parameters keyed by model ID.
        **cfg: Config parameters.

        EXAMPLE:
            >>> with nlp.use_params(optimizer.averages):
            >>>     nlp.to_disk('/tmp/checkpoint')
        """
        contexts = [pipe.use_params(params) for name, pipe
                    in self.pipeline if hasattr(pipe, 'use_params')]
        # TODO: Having trouble with contextlib
        # Workaround: these aren't actually context managers atm.
        for context in contexts:
            try:
                next(context)
            except StopIteration:
                pass
        yield
        for context in contexts:
            try:
                next(context)
            except StopIteration:
                pass

    def pipe(self, texts, as_tuples=False, n_threads=2, batch_size=1000,
             disable=[]):
        """Process texts as a stream, and yield `Doc` objects in order.
        Supports GIL-free multi-threading.

        texts (iterator): A sequence of texts to process.
        as_tuples (bool):
            If set to True, inputs should be a sequence of
            (text, context) tuples. Output will then be a sequence of
            (doc, context) tuples. Defaults to False.
        n_threads (int): The number of worker threads to use. If -1, OpenMP
            will decide how many to use at run time. Default is 2.
        batch_size (int): The number of texts to buffer.
        disable (list): Names of the pipeline components to disable.
        YIELDS (Doc): Documents in the order of the original text.

        EXAMPLE:
            >>> texts = [u'One document.', u'...', u'Lots of documents']
            >>>     for doc in nlp.pipe(texts, batch_size=50, n_threads=4):
            >>>         assert doc.is_parsed
        """
        if as_tuples:
            text_context1, text_context2 = itertools.tee(texts)
            texts = (tc[0] for tc in text_context1)
            contexts = (tc[1] for tc in text_context2)
            docs = self.pipe(texts, n_threads=n_threads, batch_size=batch_size,
                             disable=disable)
            for doc, context in izip(docs, contexts):
                yield (doc, context)
            return
        docs = (self.make_doc(text) for text in texts)
        for name, proc in self.pipeline:
            if name in disable:
                continue
            if hasattr(proc, 'pipe'):
                docs = proc.pipe(docs, n_threads=n_threads,
                                 batch_size=batch_size)
            else:
                # Apply the function, but yield the doc
                docs = _pipe(proc, docs)
        # Track weakrefs of "recent" documents, so that we can see when they
        # expire from memory. When they do, we know we don't need old strings.
        # This way, we avoid maintaining an unbounded growth in string entries
        # in the string store.
        recent_refs = weakref.WeakSet()
        old_refs = weakref.WeakSet()
        original_strings_data = self.vocab.strings.to_bytes()
        StringStore = self.vocab.strings.__class__
        recent_strings = StringStore().from_bytes(original_strings_data)
        nr_seen = 0
        for doc in docs:
            yield doc
            for word in doc:
                recent_strings.add(word.text)
            recent_refs.add(doc)
            if nr_seen < 10000:
                old_refs.add(doc)
                nr_seen += 1
            elif len(old_refs) == 0:
                # All the docs in the 'old' set have expired, so the only
                # difference between the backup strings and the current
                # string-store should be obsolete. We therefore swap out the
                # old strings data.
                old_refs, recent_refs = recent_refs, old_refs
                self.vocab.strings._reset_and_load(recent_strings)
                recent_strings = StringStore().from_bytes(original_strings_data)
                nr_seen = 0

    def to_disk(self, path, disable=tuple()):
        """Save the current state to a directory.  If a model is loaded, this
        will include the model.

        path (unicode or Path): A path to a directory, which will be created if
            it doesn't exist. Paths may be strings or `Path`-like objects.
        disable (list): Names of pipeline components to disable and prevent
            from being saved.

        EXAMPLE:
            >>> nlp.to_disk('/path/to/models')
        """
        path = util.ensure_path(path)
        serializers = OrderedDict((
            ('tokenizer', lambda p: self.tokenizer.to_disk(p, vocab=False)),
            ('meta.json', lambda p: p.open('w').write(json_dumps(self.meta)))
        ))
        for name, proc in self.pipeline:
            if not hasattr(proc, 'name'):
                continue
            if name in disable:
                continue
            if not hasattr(proc, 'to_disk'):
                continue
            serializers[name] = lambda p, proc=proc: proc.to_disk(p, vocab=False)
        serializers['vocab'] = lambda p: self.vocab.to_disk(p)
        util.to_disk(path, serializers, {p: False for p in disable})

    def from_disk(self, path, disable=tuple()):
        """Loads state from a directory. Modifies the object in place and
        returns it. If the saved `Language` object contains a model, the
        model will be loaded.

        path (unicode or Path): A path to a directory. Paths may be either
            strings or `Path`-like objects.
        disable (list): Names of the pipeline components to disable.
        RETURNS (Language): The modified `Language` object.

        EXAMPLE:
            >>> from spacy.language import Language
            >>> nlp = Language().from_disk('/path/to/models')
        """
        path = util.ensure_path(path)
        deserializers = OrderedDict((
            ('vocab', lambda p: self.vocab.from_disk(p)),
            ('tokenizer', lambda p: self.tokenizer.from_disk(p, vocab=False)),
            ('meta.json', lambda p: self.meta.update(ujson.load(p.open('r'))))
        ))
        for name, proc in self.pipeline:
            if name in disable:
                continue
            if not hasattr(proc, 'to_disk'):
                continue
            deserializers[name] = lambda p, proc=proc: proc.from_disk(p, vocab=False)
        exclude = {p: False for p in disable}
        if not (path / 'vocab').exists():
            exclude['vocab'] = True
        util.from_disk(path, deserializers, exclude)
        self._path = path
        return self

    def to_bytes(self, disable=[], **exclude):
        """Serialize the current state to a binary string.

        disable (list): Nameds of pipeline components to disable and prevent
            from being serialized.
        RETURNS (bytes): The serialized form of the `Language` object.
        """
        serializers = OrderedDict((
            ('vocab', lambda: self.vocab.to_bytes()),
            ('tokenizer', lambda: self.tokenizer.to_bytes(vocab=False)),
            ('meta', lambda: json_dumps(self.meta))
        ))
        for i, (name, proc) in enumerate(self.pipeline):
            if name in disable:
                continue
            if not hasattr(proc, 'to_bytes'):
                continue
            serializers[i] = lambda proc=proc: proc.to_bytes(vocab=False)
        return util.to_bytes(serializers, exclude)

    def from_bytes(self, bytes_data, disable=[]):
        """Load state from a binary string.

        bytes_data (bytes): The data to load from.
        disable (list): Names of the pipeline components to disable.
        RETURNS (Language): The `Language` object.
        """
        deserializers = OrderedDict((
            ('vocab', lambda b: self.vocab.from_bytes(b)),
            ('tokenizer', lambda b: self.tokenizer.from_bytes(b, vocab=False)),
            ('meta', lambda b: self.meta.update(ujson.loads(b)))
        ))
        for i, (name, proc) in enumerate(self.pipeline):
            if name in disable:
                continue
            if not hasattr(proc, 'from_bytes'):
                continue
            deserializers[i] = lambda b, proc=proc: proc.from_bytes(b, vocab=False)
        msg = util.from_bytes(bytes_data, deserializers, {})
        return self


class DisabledPipes(list):
    """Manager for temporary pipeline disabling."""
    def __init__(self, nlp, *names):
        self.nlp = nlp
        self.names = names
        # Important! Not deep copy -- we just want the container (but we also
        # want to support people providing arbitrarily typed nlp.pipeline
        # objects.)
        self.original_pipeline = copy(nlp.pipeline)
        list.__init__(self)
        self.extend(nlp.remove_pipe(name) for name in names)

    def __enter__(self):
        return self

    def __exit__(self, *args):
        self.restore()

    def restore(self):
        '''Restore the pipeline to its state when DisabledPipes was created.'''
        current, self.nlp.pipeline = self.nlp.pipeline, self.original_pipeline
        unexpected = [name for name, pipe in current
                      if not self.nlp.has_pipe(name)]
        if unexpected:
            # Don't change the pipeline if we're raising an error.
            self.nlp.pipeline = current
            msg = (
                "Some current components would be lost when restoring "
                "previous pipeline state. If you added components after "
                "calling nlp.disable_pipes(), you should remove them "
                "explicitly with nlp.remove_pipe() before the pipeline is "
                "restore. Names of the new components: %s"
            )
            raise ValueError(msg % unexpected)
        self[:] = []


def unpickle_language(vocab, meta, bytes_data):
    lang = Language(vocab=vocab)
    lang.from_bytes(bytes_data)
    return lang


def _pipe(func, docs):
    for doc in docs:
        func(doc)
        yield doc<|MERGE_RESOLUTION|>--- conflicted
+++ resolved
@@ -1,10 +1,6 @@
 # coding: utf8
 from __future__ import absolute_import, unicode_literals
 
-<<<<<<< HEAD
-from thinc.neural import Model
-=======
->>>>>>> 4b78c176
 import random
 import ujson
 import itertools
@@ -19,18 +15,9 @@
 from .tokenizer import Tokenizer
 from .vocab import Vocab
 from .lemmatizer import Lemmatizer
-<<<<<<< HEAD
-
-from .pipeline import DependencyParser, Tensorizer, Tagger
-from .pipeline import EntityRecognizer, SimilarityHook, TextCategorizer
-
-from .compat import Optimizer
-from .compat import json_dumps, izip, copy_reg
-=======
 from .pipeline import DependencyParser, Tensorizer, Tagger, EntityRecognizer
 from .pipeline import SimilarityHook, TextCategorizer
 from .compat import json_dumps, izip
->>>>>>> 4b78c176
 from .scorer import Scorer
 from ._ml import link_vectors_to_models
 from .attrs import IS_STOP
@@ -432,13 +419,8 @@
         eps = util.env_opt('optimizer_eps', 1e-08)
         L2 = util.env_opt('L2_penalty', 1e-6)
         max_grad_norm = util.env_opt('grad_norm_clip', 1.)
-<<<<<<< HEAD
-        self._optimizer = Optimizer(Model.ops, learn_rate, L2=L2, beta1=beta1,
-                                    beta2=beta2, eps=eps)
-=======
         self._optimizer = Adam(Model.ops, learn_rate, L2=L2, beta1=beta1,
                                beta2=beta2, eps=eps)
->>>>>>> 4b78c176
         self._optimizer.max_grad_norm = max_grad_norm
         self._optimizer.device = device
         return self._optimizer
@@ -477,13 +459,8 @@
         eps = util.env_opt('optimizer_eps', 1e-08)
         L2 = util.env_opt('L2_penalty', 1e-6)
         max_grad_norm = util.env_opt('grad_norm_clip', 1.)
-<<<<<<< HEAD
-        self._optimizer = Optimizer(Model.ops, learn_rate, L2=L2, beta1=beta1,
-                              beta2=beta2, eps=eps)
-=======
         self._optimizer = Adam(Model.ops, learn_rate, L2=L2, beta1=beta1,
                                beta2=beta2, eps=eps)
->>>>>>> 4b78c176
         self._optimizer.max_grad_norm = max_grad_norm
         self._optimizer.device = device
         return self._optimizer
