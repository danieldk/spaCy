--- conflicted
+++ resolved
@@ -1,9 +1,6 @@
 # cython: infer_types=True, profile=True, binding=True
-<<<<<<< HEAD
-from typing import Callable, List, Optional, Tuple
-=======
 from typing import Callable, Dict, Iterable, List, Optional, Union
->>>>>>> 207565a7
+from typing import Tuple
 import numpy
 import srsly
 from thinc.api import Model, set_dropout_rate, Config
@@ -249,10 +246,6 @@
 
         DOCS: https://spacy.io/api/tagger#rehearse
         """
-<<<<<<< HEAD
-=======
-        loss_func = LegacySequenceCategoricalCrossentropy()
->>>>>>> 207565a7
         if losses is None:
             losses = {}
         losses.setdefault(self.name, 0.0)
@@ -284,7 +277,7 @@
 
         DOCS: https://spacy.io/api/tagger#get_teacher_student_loss
         """
-        loss_func = SequenceCategoricalCrossentropy(normalize=False)
+        loss_func = LegacySequenceCategoricalCrossentropy(normalize=False)
         d_scores, loss = loss_func(student_scores, teacher_scores)
         if self.model.ops.xp.isnan(loss):
             raise ValueError(Errors.E910.format(name=self.name))
