--- conflicted
+++ resolved
@@ -1,11 +1,5 @@
-<<<<<<< HEAD
 from typing import Any, Callable, Dict, List, Literal, Optional, Tuple, Union, overload
 
-=======
-from typing import Any, Callable, Dict, List, Optional, Tuple, Union, overload
-
-from ..compat import Literal
->>>>>>> e1664217
 from ..tokens import Doc, Span
 from ..vocab import Vocab
 from .matcher import Matcher
