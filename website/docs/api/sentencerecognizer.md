--- conflicted
+++ resolved
@@ -255,11 +255,7 @@
 
 ## SentenceRecognizer.get_teacher_student_loss {#get_teacher_student_loss tag="method" new="4"}
 
-<<<<<<< HEAD
-Find the loss and gradient of loss for the batch of student scores relative to
-=======
 Calculate the loss and its gradient for the batch of student scores relative to
->>>>>>> b1516bbb
 the teacher scores.
 
 > #### Example
@@ -269,11 +265,7 @@
 > student_senter = student.add_pipe("senter")
 > student_scores = student_senter.predict([eg.predicted for eg in examples])
 > teacher_scores = teacher_senter.predict([eg.predicted for eg in examples])
-<<<<<<< HEAD
-> loss, d_loss = senter.get_teacher_student_loss(teacher_scores, student_scores)
-=======
 > loss, d_loss = student_senter.get_teacher_student_loss(teacher_scores, student_scores)
->>>>>>> b1516bbb
 > ```
 
 | Name             | Description                                                                 |
