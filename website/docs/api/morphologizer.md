--- conflicted
+++ resolved
@@ -260,11 +260,7 @@
 
 ## Morphologizer.get_teacher_student_loss {#get_teacher_student_loss tag="method" new="4"}
 
-<<<<<<< HEAD
-Find the loss and gradient of loss for the batch of student scores relative to
-=======
 Calculate the loss and its gradient for the batch of student scores relative to
->>>>>>> b1516bbb
 the teacher scores.
 
 > #### Example
@@ -274,11 +270,7 @@
 > student_morphologizer = student.add_pipe("morphologizer")
 > student_scores = student_morphologizer.predict([eg.predicted for eg in examples])
 > teacher_scores = teacher_morphologizer.predict([eg.predicted for eg in examples])
-<<<<<<< HEAD
-> loss, d_loss = morphologizer.get_teacher_student_loss(teacher_scores, student_scores)
-=======
 > loss, d_loss = student_morphologizer.get_teacher_student_loss(teacher_scores, student_scores)
->>>>>>> b1516bbb
 > ```
 
 | Name             | Description                                                                 |
